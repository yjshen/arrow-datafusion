# Licensed to the Apache Software Foundation (ASF) under one
# or more contributor license agreements.  See the NOTICE file
# distributed with this work for additional information
# regarding copyright ownership.  The ASF licenses this file
# to you under the Apache License, Version 2.0 (the
# "License"); you may not use this file except in compliance
# with the License.  You may obtain a copy of the License at
#
#   http://www.apache.org/licenses/LICENSE-2.0
#
# Unless required by applicable law or agreed to in writing,
# software distributed under the License is distributed on an
# "AS IS" BASIS, WITHOUT WARRANTIES OR CONDITIONS OF ANY
# KIND, either express or implied.  See the License for the
# specific language governing permissions and limitations
# under the License.

[workspace]
members = [
    "datafusion",
    "datafusion-cli",
    "datafusion-examples",
    "benchmarks",
    "ballista/rust/client",
    "ballista/rust/core",
    "ballista/rust/executor",
    "ballista/rust/scheduler",
    "ballista-examples",
]

exclude = ["python"]

<<<<<<< HEAD
[patch.crates-io]
arrow2 = { git = "https://github.com/jorgecarleitao/arrow2.git", rev = "f2c7503bc171a4c75c0af9905823c8795bd17f9b" }
=======
[profile.release]
lto = true
codegen-units = 1
>>>>>>> e1cfa418
<|MERGE_RESOLUTION|>--- conflicted
+++ resolved
@@ -30,11 +30,9 @@
 
 exclude = ["python"]
 
-<<<<<<< HEAD
-[patch.crates-io]
-arrow2 = { git = "https://github.com/jorgecarleitao/arrow2.git", rev = "f2c7503bc171a4c75c0af9905823c8795bd17f9b" }
-=======
 [profile.release]
 lto = true
 codegen-units = 1
->>>>>>> e1cfa418
+
+[patch.crates-io]
+arrow2 = { git = "https://github.com/jorgecarleitao/arrow2.git", rev = "f2c7503bc171a4c75c0af9905823c8795bd17f9b" }