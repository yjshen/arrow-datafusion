# Licensed to the Apache Software Foundation (ASF) under one
# or more contributor license agreements.  See the NOTICE file
# distributed with this work for additional information
# regarding copyright ownership.  The ASF licenses this file
# to you under the Apache License, Version 2.0 (the
# "License"); you may not use this file except in compliance
# with the License.  You may obtain a copy of the License at
#
#   http://www.apache.org/licenses/LICENSE-2.0
#
# Unless required by applicable law or agreed to in writing,
# software distributed under the License is distributed on an
# "AS IS" BASIS, WITHOUT WARRANTIES OR CONDITIONS OF ANY
# KIND, either express or implied.  See the License for the
# specific language governing permissions and limitations
# under the License.

[package]
name = "ballista-core"
description = "Ballista Distributed Compute"
license = "Apache-2.0"
version = "0.6.0"
homepage = "https://github.com/apache/arrow-datafusion"
repository = "https://github.com/apache/arrow-datafusion"
authors = ["Apache Arrow <dev@arrow.apache.org>"]
edition = "2018"
build = "build.rs"

[features]
simd = ["datafusion/simd"]

[dependencies]
ahash = "0.7"
async-trait = "0.1.36"
futures = "0.3"
hashbrown = "0.11"
log = "0.4"
prost = "0.8"
serde = {version = "1", features = ["derive"]}
sqlparser = "0.10.0"
tokio = "1.0"
tonic = "0.5"
uuid = { version = "0.8", features = ["v4"] }

<<<<<<< HEAD
# arrow-flight = { git = "https://github.com/jorgecarleitao/arrow2", rev = "43d8cf5c54805aa437a1c7ee48f80e90f07bc553" }
arrow-flight = { version = "0.1" }
=======
arrow-flight = { version = "^5.3"  }
>>>>>>> 6402200c

datafusion = { path = "../../../datafusion", version = "5.1.0" }

[dev-dependencies]
tempfile = "3"

[build-dependencies]
tonic-build = { version = "0.5" }<|MERGE_RESOLUTION|>--- conflicted
+++ resolved
@@ -42,12 +42,7 @@
 tonic = "0.5"
 uuid = { version = "0.8", features = ["v4"] }
 
-<<<<<<< HEAD
-# arrow-flight = { git = "https://github.com/jorgecarleitao/arrow2", rev = "43d8cf5c54805aa437a1c7ee48f80e90f07bc553" }
 arrow-flight = { version = "0.1" }
-=======
-arrow-flight = { version = "^5.3"  }
->>>>>>> 6402200c
 
 datafusion = { path = "../../../datafusion", version = "5.1.0" }
 
