// Licensed to the Apache Software Foundation (ASF) under one
// or more contributor license agreements.  See the NOTICE file
// distributed with this work for additional information
// regarding copyright ownership.  The ASF licenses this file
// to you under the Apache License, Version 2.0 (the
// "License"); you may not use this file except in compliance
// with the License.  You may obtain a copy of the License at
//
//   http://www.apache.org/licenses/LICENSE-2.0
//
// Unless required by applicable law or agreed to in writing,
// software distributed under the License is distributed on an
// "AS IS" BASIS, WITHOUT WARRANTIES OR CONDITIONS OF ANY
// KIND, either express or implied.  See the License for the
// specific language governing permissions and limitations
// under the License.

<<<<<<< HEAD
=======
//! This module contains end to end tests of running SQL queries using
//! DataFusion

use std::convert::TryFrom;
>>>>>>> 7932cb93
use std::sync::Arc;

use chrono::Duration;

use arrow::{array::*, datatypes::*, record_batch::RecordBatch};

<<<<<<< HEAD
use chrono::TimeZone;
=======
use datafusion::assert_batches_eq;
use datafusion::assert_batches_sorted_eq;
>>>>>>> 7932cb93
use datafusion::logical_plan::LogicalPlan;
use datafusion::physical_plan::metrics::MetricValue;
use datafusion::physical_plan::ExecutionPlan;
use datafusion::physical_plan::ExecutionPlanVisitor;
use datafusion::prelude::*;
use datafusion::{
    datasource::{csv::CsvReadOptions, MemTable},
    physical_plan::collect,
};
use datafusion::{
    error::{DataFusionError, Result},
    physical_plan::ColumnarValue,
};
use datafusion::{execution::context::ExecutionContext, physical_plan::displayable};

/// A macro to assert that one string is contained within another with
/// a nice error message if they are not.
///
/// Usage: `assert_contains!(actual, expected)`
///
/// Is a macro so test error
/// messages are on the same line as the failure;
///
/// Both arguments must be convertable into Strings (Into<String>)
macro_rules! assert_contains {
    ($ACTUAL: expr, $EXPECTED: expr) => {
        let actual_value: String = $ACTUAL.into();
        let expected_value: String = $EXPECTED.into();
        assert!(
            actual_value.contains(&expected_value),
            "Can not find expected in actual.\n\nExpected:\n{}\n\nActual:\n{}",
            expected_value,
            actual_value
        );
    };
}

/// A macro to assert that one string is NOT contained within another with
/// a nice error message if they are are.
///
/// Usage: `assert_not_contains!(actual, unexpected)`
///
/// Is a macro so test error
/// messages are on the same line as the failure;
///
/// Both arguments must be convertable into Strings (Into<String>)
macro_rules! assert_not_contains {
    ($ACTUAL: expr, $UNEXPECTED: expr) => {
        let actual_value: String = $ACTUAL.into();
        let unexpected_value: String = $UNEXPECTED.into();
        assert!(
            !actual_value.contains(&unexpected_value),
            "Found unexpected in actual.\n\nUnexpected:\n{}\n\nActual:\n{}",
            unexpected_value,
            actual_value
        );
    };
}

#[tokio::test]
async fn nyc() -> Result<()> {
    // schema for nyxtaxi csv files
    let schema = Schema::new(vec![
        Field::new("VendorID", DataType::Utf8, true),
        Field::new("tpep_pickup_datetime", DataType::Utf8, true),
        Field::new("tpep_dropoff_datetime", DataType::Utf8, true),
        Field::new("passenger_count", DataType::Utf8, true),
        Field::new("trip_distance", DataType::Float64, true),
        Field::new("RatecodeID", DataType::Utf8, true),
        Field::new("store_and_fwd_flag", DataType::Utf8, true),
        Field::new("PULocationID", DataType::Utf8, true),
        Field::new("DOLocationID", DataType::Utf8, true),
        Field::new("payment_type", DataType::Utf8, true),
        Field::new("fare_amount", DataType::Float64, true),
        Field::new("extra", DataType::Float64, true),
        Field::new("mta_tax", DataType::Float64, true),
        Field::new("tip_amount", DataType::Float64, true),
        Field::new("tolls_amount", DataType::Float64, true),
        Field::new("improvement_surcharge", DataType::Float64, true),
        Field::new("total_amount", DataType::Float64, true),
    ]);

    let mut ctx = ExecutionContext::new();
    ctx.register_csv(
        "tripdata",
        "file.csv",
        CsvReadOptions::new().schema(&schema),
    )?;

    let logical_plan = ctx.create_logical_plan(
        "SELECT passenger_count, MIN(fare_amount), MAX(fare_amount) \
         FROM tripdata GROUP BY passenger_count",
    )?;

    let optimized_plan = ctx.optimize(&logical_plan)?;

    match &optimized_plan {
        LogicalPlan::Projection { input, .. } => match input.as_ref() {
            LogicalPlan::Aggregate { input, .. } => match input.as_ref() {
                LogicalPlan::TableScan {
                    ref projected_schema,
                    ..
                } => {
                    assert_eq!(2, projected_schema.fields().len());
                    assert_eq!(projected_schema.field(0).name(), "passenger_count");
                    assert_eq!(projected_schema.field(1).name(), "fare_amount");
                }
                _ => unreachable!(),
            },
            _ => unreachable!(),
        },
        _ => unreachable!(false),
    }

    Ok(())
}

#[tokio::test]
async fn parquet_query() {
    let mut ctx = ExecutionContext::new();
    register_alltypes_parquet(&mut ctx);
    // NOTE that string_col is actually a binary column and does not have the UTF8 logical type
    // so we need an explicit cast
    let sql = "SELECT id, CAST(string_col AS varchar) FROM alltypes_plain";
    let actual = execute_to_batches(&mut ctx, sql).await;
    let expected = vec![
        "+----+-----------------------------------------+",
        "| id | CAST(alltypes_plain.string_col AS Utf8) |",
        "+----+-----------------------------------------+",
        "| 4  | 0                                       |",
        "| 5  | 1                                       |",
        "| 6  | 0                                       |",
        "| 7  | 1                                       |",
        "| 2  | 0                                       |",
        "| 3  | 1                                       |",
        "| 0  | 0                                       |",
        "| 1  | 1                                       |",
        "+----+-----------------------------------------+",
    ];

    assert_batches_eq!(expected, &actual);
}

#[tokio::test]
async fn parquet_single_nan_schema() {
    let mut ctx = ExecutionContext::new();
    let testdata = datafusion::test_util::parquet_test_data();
    ctx.register_parquet("single_nan", &format!("{}/single_nan.parquet", testdata))
        .unwrap();
    let sql = "SELECT mycol FROM single_nan";
    let plan = ctx.create_logical_plan(sql).unwrap();
    let plan = ctx.optimize(&plan).unwrap();
    let plan = ctx.create_physical_plan(&plan).unwrap();
    let results = collect(plan).await.unwrap();
    for batch in results {
        assert_eq!(1, batch.num_rows());
        assert_eq!(1, batch.num_columns());
    }
}

#[tokio::test]
#[ignore = "Test ignored, will be enabled as part of the nested Parquet reader"]
async fn parquet_list_columns() {
    let mut ctx = ExecutionContext::new();
    let testdata = datafusion::test_util::parquet_test_data();
    ctx.register_parquet(
        "list_columns",
        &format!("{}/list_columns.parquet", testdata),
    )
    .unwrap();

    let schema = Arc::new(Schema::new(vec![
        Field::new(
            "int64_list",
            DataType::List(Box::new(Field::new("item", DataType::Int64, true))),
            true,
        ),
        Field::new(
            "utf8_list",
            DataType::List(Box::new(Field::new("item", DataType::Utf8, true))),
            true,
        ),
    ]));

    let sql = "SELECT int64_list, utf8_list FROM list_columns";
    let plan = ctx.create_logical_plan(sql).unwrap();
    let plan = ctx.optimize(&plan).unwrap();
    let plan = ctx.create_physical_plan(&plan).unwrap();
    let results = collect(plan).await.unwrap();

    //   int64_list              utf8_list
    // 0  [1, 2, 3]        [abc, efg, hij]
    // 1  [None, 1]                   None
    // 2        [4]  [efg, None, hij, xyz]

    assert_eq!(1, results.len());
    let batch = &results[0];
    assert_eq!(3, batch.num_rows());
    assert_eq!(2, batch.num_columns());
    assert_eq!(schema.as_ref(), batch.schema().as_ref());

    let int_list_array = batch
        .column(0)
        .as_any()
        .downcast_ref::<ListArray<i32>>()
        .unwrap();
    let utf8_list_array = batch
        .column(1)
        .as_any()
        .downcast_ref::<ListArray<i32>>()
        .unwrap();

    assert_eq!(
        int_list_array
            .value(0)
            .as_any()
            .downcast_ref::<PrimitiveArray<i64>>()
            .unwrap(),
        &PrimitiveArray::<i64>::from(vec![Some(1), Some(2), Some(3)])
    );

    assert_eq!(
        utf8_list_array
            .value(0)
            .as_any()
            .downcast_ref::<Utf8Array<i32>>()
            .unwrap(),
        &Utf8Array::<i32>::from(vec![Some("abc"), Some("efg"), Some("hij")])
    );

    assert_eq!(
        int_list_array
            .value(1)
            .as_any()
            .downcast_ref::<PrimitiveArray<i64>>()
            .unwrap(),
        &PrimitiveArray::<i64>::from(vec![None, Some(1),])
    );

    assert!(utf8_list_array.is_null(1));

    assert_eq!(
        int_list_array
            .value(2)
            .as_any()
            .downcast_ref::<PrimitiveArray<i64>>()
            .unwrap(),
        &PrimitiveArray::<i64>::from(vec![Some(4),])
    );

    let result = utf8_list_array.value(2);
    let result = result.as_any().downcast_ref::<Utf8Array<i32>>().unwrap();

    assert_eq!(result.value(0), "efg");
    assert!(result.is_null(1));
    assert_eq!(result.value(2), "hij");
    assert_eq!(result.value(3), "xyz");
}

#[tokio::test]
async fn csv_select_nested() -> Result<()> {
    let mut ctx = ExecutionContext::new();
    register_aggregate_csv(&mut ctx)?;
    let sql = "SELECT o1, o2, c3
               FROM (
                 SELECT c1 AS o1, c2 + 1 AS o2, c3
                 FROM (
                   SELECT c1, c2, c3, c4
                   FROM aggregate_test_100
                   WHERE c1 = 'a' AND c2 >= 4
                   ORDER BY c2 ASC, c3 ASC
                 )
               )";
    let actual = execute_to_batches(&mut ctx, sql).await;
    let expected = vec![
        "+----+----+------+",
        "| o1 | o2 | c3   |",
        "+----+----+------+",
        "| a  | 5  | -101 |",
        "| a  | 5  | -54  |",
        "| a  | 5  | -38  |",
        "| a  | 5  | 65   |",
        "| a  | 6  | -101 |",
        "| a  | 6  | -31  |",
        "| a  | 6  | 36   |",
        "+----+----+------+",
    ];
    assert_batches_eq!(expected, &actual);
    Ok(())
}

#[tokio::test]
async fn csv_count_star() -> Result<()> {
    let mut ctx = ExecutionContext::new();
    register_aggregate_csv(&mut ctx)?;
    let sql = "SELECT COUNT(*), COUNT(1) AS c, COUNT(c1) FROM aggregate_test_100";
    let actual = execute_to_batches(&mut ctx, sql).await;
    let expected = vec![
        "+-----------------+-----+------------------------------+",
        "| COUNT(UInt8(1)) | c   | COUNT(aggregate_test_100.c1) |",
        "+-----------------+-----+------------------------------+",
        "| 100             | 100 | 100                          |",
        "+-----------------+-----+------------------------------+",
    ];
    assert_batches_eq!(expected, &actual);
    Ok(())
}

#[tokio::test]
async fn csv_query_with_predicate() -> Result<()> {
    let mut ctx = ExecutionContext::new();
    register_aggregate_csv(&mut ctx)?;
    let sql = "SELECT c1, c12 FROM aggregate_test_100 WHERE c12 > 0.376 AND c12 < 0.4";
    let actual = execute_to_batches(&mut ctx, sql).await;
    let expected = vec![
        "+----+---------------------+",
        "| c1 | c12                 |",
        "+----+---------------------+",
        "| e  | 0.39144436569161134 |",
        "| d  | 0.38870280983958583 |",
        "+----+---------------------+",
    ];
    assert_batches_eq!(expected, &actual);
    Ok(())
}

#[tokio::test]
async fn csv_query_with_negative_predicate() -> Result<()> {
    let mut ctx = ExecutionContext::new();
    register_aggregate_csv(&mut ctx)?;
    let sql = "SELECT c1, c4 FROM aggregate_test_100 WHERE c3 < -55 AND -c4 > 30000";
    let actual = execute_to_batches(&mut ctx, sql).await;
    let expected = vec![
        "+----+--------+",
        "| c1 | c4     |",
        "+----+--------+",
        "| e  | -31500 |",
        "| c  | -30187 |",
        "+----+--------+",
    ];
    assert_batches_eq!(expected, &actual);
    Ok(())
}

#[tokio::test]
async fn csv_query_with_negated_predicate() -> Result<()> {
    let mut ctx = ExecutionContext::new();
    register_aggregate_csv(&mut ctx)?;
    let sql = "SELECT COUNT(1) FROM aggregate_test_100 WHERE NOT(c1 != 'a')";
    let actual = execute_to_batches(&mut ctx, sql).await;
    let expected = vec![
        "+-----------------+",
        "| COUNT(UInt8(1)) |",
        "+-----------------+",
        "| 21              |",
        "+-----------------+",
    ];
    assert_batches_eq!(expected, &actual);
    Ok(())
}

#[tokio::test]
async fn csv_query_with_is_not_null_predicate() -> Result<()> {
    let mut ctx = ExecutionContext::new();
    register_aggregate_csv(&mut ctx)?;
    let sql = "SELECT COUNT(1) FROM aggregate_test_100 WHERE c1 IS NOT NULL";
    let actual = execute_to_batches(&mut ctx, sql).await;
    let expected = vec![
        "+-----------------+",
        "| COUNT(UInt8(1)) |",
        "+-----------------+",
        "| 100             |",
        "+-----------------+",
    ];
    assert_batches_eq!(expected, &actual);
    Ok(())
}

#[tokio::test]
async fn csv_query_with_is_null_predicate() -> Result<()> {
    let mut ctx = ExecutionContext::new();
    register_aggregate_csv(&mut ctx)?;
    let sql = "SELECT COUNT(1) FROM aggregate_test_100 WHERE c1 IS NULL";
    let actual = execute_to_batches(&mut ctx, sql).await;
    let expected = vec![
        "+-----------------+",
        "| COUNT(UInt8(1)) |",
        "+-----------------+",
        "| 0               |",
        "+-----------------+",
    ];
    assert_batches_eq!(expected, &actual);
    Ok(())
}

#[tokio::test]
async fn csv_query_group_by_int_min_max() -> Result<()> {
    let mut ctx = ExecutionContext::new();
    register_aggregate_csv(&mut ctx)?;
    let sql = "SELECT c2, MIN(c12), MAX(c12) FROM aggregate_test_100 GROUP BY c2";
    let actual = execute_to_batches(&mut ctx, sql).await;
    let expected = vec![
        "+----+-----------------------------+-----------------------------+",
        "| c2 | MIN(aggregate_test_100.c12) | MAX(aggregate_test_100.c12) |",
        "+----+-----------------------------+-----------------------------+",
        "| 1  | 0.05636955101974106         | 0.9965400387585364          |",
        "| 2  | 0.16301110515739792         | 0.991517828651004           |",
        "| 3  | 0.047343434291126085        | 0.9293883502480845          |",
        "| 4  | 0.02182578039211991         | 0.9237877978193884          |",
        "| 5  | 0.01479305307777301         | 0.9723580396501548          |",
        "+----+-----------------------------+-----------------------------+",
    ];
    assert_batches_sorted_eq!(expected, &actual);
    Ok(())
}

#[tokio::test]
async fn csv_query_group_by_float32() -> Result<()> {
    let mut ctx = ExecutionContext::new();
    register_aggregate_simple_csv(&mut ctx)?;

    let sql =
        "SELECT COUNT(*) as cnt, c1 FROM aggregate_simple GROUP BY c1 ORDER BY cnt DESC";
    let actual = execute_to_batches(&mut ctx, sql).await;

    let expected = vec![
        "+-----+---------+",
        "| cnt | c1      |",
        "+-----+---------+",
        "| 5   | 0.00005 |",
        "| 4   | 0.00004 |",
        "| 3   | 0.00003 |",
        "| 2   | 0.00002 |",
        "| 1   | 0.00001 |",
        "+-----+---------+",
    ];
    assert_batches_eq!(expected, &actual);

    Ok(())
}

#[tokio::test]
async fn select_all() -> Result<()> {
    let mut ctx = ExecutionContext::new();
    register_aggregate_simple_csv(&mut ctx)?;

    let sql = "SELECT c1 FROM aggregate_simple order by c1";
    let actual_no_all = execute(&mut ctx, sql).await;

    let sql_all = "SELECT ALL c1 FROM aggregate_simple order by c1";
    let actual_all = execute(&mut ctx, sql_all).await;

    assert_eq!(actual_no_all, actual_all);

    Ok(())
}

#[tokio::test]
async fn select_distinct() -> Result<()> {
    let mut ctx = ExecutionContext::new();
    register_aggregate_simple_csv(&mut ctx)?;

    let sql = "SELECT DISTINCT * FROM aggregate_simple";
    let mut actual = execute(&mut ctx, sql).await;
    actual.sort();

    let mut dedup = actual.clone();
    dedup.dedup();

    assert_eq!(actual, dedup);

    Ok(())
}

#[tokio::test]
async fn select_distinct_simple_1() {
    let mut ctx = ExecutionContext::new();
    register_aggregate_simple_csv(&mut ctx).unwrap();

    let sql = "SELECT DISTINCT c1 FROM aggregate_simple order by c1";
    let actual = execute_to_batches(&mut ctx, sql).await;

    let expected = vec![
        "+---------+",
        "| c1      |",
        "+---------+",
        "| 0.00001 |",
        "| 0.00002 |",
        "| 0.00003 |",
        "| 0.00004 |",
        "| 0.00005 |",
        "+---------+",
    ];
    assert_batches_eq!(expected, &actual);
}

#[tokio::test]
async fn select_distinct_simple_2() {
    let mut ctx = ExecutionContext::new();
    register_aggregate_simple_csv(&mut ctx).unwrap();

    let sql = "SELECT DISTINCT c1, c2 FROM aggregate_simple order by c1";
    let actual = execute_to_batches(&mut ctx, sql).await;

    let expected = vec![
        "+---------+----------------+",
        "| c1      | c2             |",
        "+---------+----------------+",
        "| 0.00001 | 0.000000000001 |",
        "| 0.00002 | 0.000000000002 |",
        "| 0.00003 | 0.000000000003 |",
        "| 0.00004 | 0.000000000004 |",
        "| 0.00005 | 0.000000000005 |",
        "+---------+----------------+",
    ];
    assert_batches_eq!(expected, &actual);
}

#[tokio::test]
async fn select_distinct_simple_3() {
    let mut ctx = ExecutionContext::new();
    register_aggregate_simple_csv(&mut ctx).unwrap();

    let sql = "SELECT distinct c3 FROM aggregate_simple order by c3";
    let actual = execute_to_batches(&mut ctx, sql).await;

    let expected = vec![
        "+-------+",
        "| c3    |",
        "+-------+",
        "| false |",
        "| true  |",
        "+-------+",
    ];
    assert_batches_eq!(expected, &actual);
}

#[tokio::test]
async fn select_distinct_simple_4() {
    let mut ctx = ExecutionContext::new();
    register_aggregate_simple_csv(&mut ctx).unwrap();

    let sql = "SELECT distinct c1+c2 as a FROM aggregate_simple";
    let actual = execute_to_batches(&mut ctx, sql).await;

    let expected = vec![
        "+-------------------------+",
        "| a                       |",
        "+-------------------------+",
        "| 0.000030000002242136256 |",
        "| 0.000040000002989515004 |",
        "| 0.000010000000747378751 |",
        "| 0.00005000000373689376  |",
        "| 0.000020000001494757502 |",
        "+-------------------------+",
    ];
    assert_batches_sorted_eq!(expected, &actual);
}

#[tokio::test]
async fn projection_same_fields() -> Result<()> {
    let mut ctx = ExecutionContext::new();

    let sql = "select (1+1) as a from (select 1 as a);";
    let actual = execute_to_batches(&mut ctx, sql).await;

    let expected = vec!["+---+", "| a |", "+---+", "| 2 |", "+---+"];
    assert_batches_eq!(expected, &actual);

    Ok(())
}

#[tokio::test]
async fn csv_query_group_by_float64() -> Result<()> {
    let mut ctx = ExecutionContext::new();
    register_aggregate_simple_csv(&mut ctx)?;

    let sql =
        "SELECT COUNT(*) as cnt, c2 FROM aggregate_simple GROUP BY c2 ORDER BY cnt DESC";
    let actual = execute_to_batches(&mut ctx, sql).await;

    let expected = vec![
        "+-----+----------------+",
        "| cnt | c2             |",
        "+-----+----------------+",
        "| 5   | 0.000000000005 |",
        "| 4   | 0.000000000004 |",
        "| 3   | 0.000000000003 |",
        "| 2   | 0.000000000002 |",
        "| 1   | 0.000000000001 |",
        "+-----+----------------+",
    ];
    assert_batches_eq!(expected, &actual);

    Ok(())
}

#[tokio::test]
async fn csv_query_group_by_boolean() -> Result<()> {
    let mut ctx = ExecutionContext::new();
    register_aggregate_simple_csv(&mut ctx)?;

    let sql =
        "SELECT COUNT(*) as cnt, c3 FROM aggregate_simple GROUP BY c3 ORDER BY cnt DESC";
    let actual = execute_to_batches(&mut ctx, sql).await;

    let expected = vec![
        "+-----+-------+",
        "| cnt | c3    |",
        "+-----+-------+",
        "| 9   | true  |",
        "| 6   | false |",
        "+-----+-------+",
    ];
    assert_batches_eq!(expected, &actual);

    Ok(())
}

#[tokio::test]
async fn csv_query_group_by_two_columns() -> Result<()> {
    let mut ctx = ExecutionContext::new();
    register_aggregate_csv(&mut ctx)?;
    let sql = "SELECT c1, c2, MIN(c3) FROM aggregate_test_100 GROUP BY c1, c2";
    let actual = execute_to_batches(&mut ctx, sql).await;
    let expected = vec![
        "+----+----+----------------------------+",
        "| c1 | c2 | MIN(aggregate_test_100.c3) |",
        "+----+----+----------------------------+",
        "| a  | 1  | -85                        |",
        "| a  | 2  | -48                        |",
        "| a  | 3  | -72                        |",
        "| a  | 4  | -101                       |",
        "| a  | 5  | -101                       |",
        "| b  | 1  | 12                         |",
        "| b  | 2  | -60                        |",
        "| b  | 3  | -101                       |",
        "| b  | 4  | -117                       |",
        "| b  | 5  | -82                        |",
        "| c  | 1  | -24                        |",
        "| c  | 2  | -117                       |",
        "| c  | 3  | -2                         |",
        "| c  | 4  | -90                        |",
        "| c  | 5  | -94                        |",
        "| d  | 1  | -99                        |",
        "| d  | 2  | 93                         |",
        "| d  | 3  | -76                        |",
        "| d  | 4  | 5                          |",
        "| d  | 5  | -59                        |",
        "| e  | 1  | 36                         |",
        "| e  | 2  | -61                        |",
        "| e  | 3  | -95                        |",
        "| e  | 4  | -56                        |",
        "| e  | 5  | -86                        |",
        "+----+----+----------------------------+",
    ];
    assert_batches_sorted_eq!(expected, &actual);
    Ok(())
}

#[tokio::test]
async fn csv_query_group_by_and_having() -> Result<()> {
    let mut ctx = ExecutionContext::new();
    register_aggregate_csv(&mut ctx)?;
    let sql = "SELECT c1, MIN(c3) AS m FROM aggregate_test_100 GROUP BY c1 HAVING m < -100 AND MAX(c3) > 70";
    let actual = execute_to_batches(&mut ctx, sql).await;
    let expected = vec![
        "+----+------+",
        "| c1 | m    |",
        "+----+------+",
        "| a  | -101 |",
        "| c  | -117 |",
        "+----+------+",
    ];
    assert_batches_sorted_eq!(expected, &actual);
    Ok(())
}

#[tokio::test]
async fn csv_query_group_by_and_having_and_where() -> Result<()> {
    let mut ctx = ExecutionContext::new();
    register_aggregate_csv(&mut ctx)?;
    let sql = "SELECT c1, MIN(c3) AS m
               FROM aggregate_test_100
               WHERE c1 IN ('a', 'b')
               GROUP BY c1
               HAVING m < -100 AND MAX(c3) > 70";
    let actual = execute_to_batches(&mut ctx, sql).await;
    let expected = vec![
        "+----+------+",
        "| c1 | m    |",
        "+----+------+",
        "| a  | -101 |",
        "+----+------+",
    ];
    assert_batches_eq!(expected, &actual);
    Ok(())
}

#[tokio::test]
async fn all_where_empty() -> Result<()> {
    let mut ctx = ExecutionContext::new();
    register_aggregate_csv(&mut ctx)?;
    let sql = "SELECT *
               FROM aggregate_test_100
               WHERE 1=2";
    let actual = execute_to_batches(&mut ctx, sql).await;
    let expected = vec!["++", "++"];
    assert_batches_eq!(expected, &actual);
    Ok(())
}

#[tokio::test]
async fn csv_query_having_without_group_by() -> Result<()> {
    let mut ctx = ExecutionContext::new();
    register_aggregate_csv(&mut ctx)?;
    let sql = "SELECT c1, c2, c3 FROM aggregate_test_100 HAVING c2 >= 4 AND c3 > 90";
    let actual = execute_to_batches(&mut ctx, sql).await;
    let expected = vec![
        "+----+----+-----+",
        "| c1 | c2 | c3  |",
        "+----+----+-----+",
        "| c  | 4  | 123 |",
        "| c  | 5  | 118 |",
        "| d  | 4  | 102 |",
        "| e  | 4  | 96  |",
        "| e  | 4  | 97  |",
        "+----+----+-----+",
    ];
    assert_batches_sorted_eq!(expected, &actual);
    Ok(())
}

#[tokio::test]
async fn csv_query_avg_sqrt() -> Result<()> {
    let mut ctx = create_ctx()?;
    register_aggregate_csv(&mut ctx)?;
    let sql = "SELECT avg(custom_sqrt(c12)) FROM aggregate_test_100";
    let mut actual = execute(&mut ctx, sql).await;
    actual.sort();
    let expected = vec![vec!["0.6706002946036462"]];
    assert_float_eq(&expected, &actual);
    Ok(())
}

/// test that casting happens on udfs.
/// c11 is f32, but `custom_sqrt` requires f64. Casting happens but the logical plan and
/// physical plan have the same schema.
#[tokio::test]
async fn csv_query_custom_udf_with_cast() -> Result<()> {
    let mut ctx = create_ctx()?;
    register_aggregate_csv(&mut ctx)?;
    let sql = "SELECT avg(custom_sqrt(c11)) FROM aggregate_test_100";
    let actual = execute(&mut ctx, sql).await;
    let expected = vec![vec!["0.6584408483418833"]];
    assert_float_eq(&expected, &actual);
    Ok(())
}

/// sqrt(f32) is slightly different than sqrt(CAST(f32 AS double)))
#[tokio::test]
async fn sqrt_f32_vs_f64() -> Result<()> {
    let mut ctx = create_ctx()?;
    register_aggregate_csv(&mut ctx)?;
    // sqrt(f32)'s plan passes
    let sql = "SELECT avg(sqrt(c11)) FROM aggregate_test_100";
    let actual = execute(&mut ctx, sql).await;
    let expected = vec![vec!["0.6584407806396484"]];

    assert_eq!(actual, expected);
    let sql = "SELECT avg(sqrt(CAST(c11 AS double))) FROM aggregate_test_100";
    let actual = execute(&mut ctx, sql).await;
    let expected = vec![vec!["0.6584408483418833"]];
    assert_float_eq(&expected, &actual);
    Ok(())
}

#[tokio::test]
async fn csv_query_error() -> Result<()> {
    // sin(utf8) should error
    let mut ctx = create_ctx()?;
    register_aggregate_csv(&mut ctx)?;
    let sql = "SELECT sin(c1) FROM aggregate_test_100";
    let plan = ctx.create_logical_plan(sql);
    assert!(plan.is_err());
    Ok(())
}

// this query used to deadlock due to the call udf(udf())
#[tokio::test]
async fn csv_query_sqrt_sqrt() -> Result<()> {
    let mut ctx = create_ctx()?;
    register_aggregate_csv(&mut ctx)?;
    let sql = "SELECT sqrt(sqrt(c12)) FROM aggregate_test_100 LIMIT 1";
    let actual = execute(&mut ctx, sql).await;
    // sqrt(sqrt(c12=0.9294097332465232)) = 0.9818650561397431
    let expected = vec![vec!["0.9818650561397431"]];
    assert_float_eq(&expected, &actual);
    Ok(())
}

#[allow(clippy::unnecessary_wraps)]
fn create_ctx() -> Result<ExecutionContext> {
    let mut ctx = ExecutionContext::new();

    // register a custom UDF
    ctx.register_udf(create_udf(
        "custom_sqrt",
        vec![DataType::Float64],
        Arc::new(DataType::Float64),
        Arc::new(custom_sqrt),
    ));

    Ok(ctx)
}

fn custom_sqrt(args: &[ColumnarValue]) -> Result<ColumnarValue> {
    let arg = &args[0];
    if let ColumnarValue::Array(v) = arg {
        let input = v
            .as_any()
            .downcast_ref::<Float64Array>()
            .expect("cast failed");

        let array: Float64Array = input.iter().map(|v| v.map(|x| x.sqrt())).collect();
        Ok(ColumnarValue::Array(Arc::new(array)))
    } else {
        unimplemented!()
    }
}

#[tokio::test]
async fn csv_query_avg() -> Result<()> {
    let mut ctx = ExecutionContext::new();
    register_aggregate_csv(&mut ctx)?;
    let sql = "SELECT avg(c12) FROM aggregate_test_100";
    let mut actual = execute(&mut ctx, sql).await;
    actual.sort();
    let expected = vec![vec!["0.5089725099127211"]];
    assert_float_eq(&expected, &actual);
    Ok(())
}

#[tokio::test]
async fn csv_query_group_by_avg() -> Result<()> {
    let mut ctx = ExecutionContext::new();
    register_aggregate_csv(&mut ctx)?;
    let sql = "SELECT c1, avg(c12) FROM aggregate_test_100 GROUP BY c1";
    let actual = execute_to_batches(&mut ctx, sql).await;
    let expected = vec![
        "+----+-----------------------------+",
        "| c1 | AVG(aggregate_test_100.c12) |",
        "+----+-----------------------------+",
        "| a  | 0.48754517466109415         |",
        "| b  | 0.41040709263815384         |",
        "| c  | 0.6600456536439784          |",
        "| d  | 0.48855379387549824         |",
        "| e  | 0.48600669271341534         |",
        "+----+-----------------------------+",
    ];
    assert_batches_sorted_eq!(expected, &actual);
    Ok(())
}

#[tokio::test]
async fn csv_query_group_by_avg_with_projection() -> Result<()> {
    let mut ctx = ExecutionContext::new();
    register_aggregate_csv(&mut ctx)?;
    let sql = "SELECT avg(c12), c1 FROM aggregate_test_100 GROUP BY c1";
    let actual = execute_to_batches(&mut ctx, sql).await;
    let expected = vec![
        "+-----------------------------+----+",
        "| AVG(aggregate_test_100.c12) | c1 |",
        "+-----------------------------+----+",
        "| 0.41040709263815384         | b  |",
        "| 0.48600669271341534         | e  |",
        "| 0.48754517466109415         | a  |",
        "| 0.48855379387549824         | d  |",
        "| 0.6600456536439784          | c  |",
        "+-----------------------------+----+",
    ];
    assert_batches_sorted_eq!(expected, &actual);
    Ok(())
}

#[tokio::test]
async fn csv_query_avg_multi_batch() -> Result<()> {
    let mut ctx = ExecutionContext::new();
    register_aggregate_csv(&mut ctx)?;
    let sql = "SELECT avg(c12) FROM aggregate_test_100";
    let plan = ctx.create_logical_plan(sql).unwrap();
    let plan = ctx.optimize(&plan).unwrap();
    let plan = ctx.create_physical_plan(&plan).unwrap();
    let results = collect(plan).await.unwrap();
    let batch = &results[0];
    let column = batch.column(0);
    let array = column.as_any().downcast_ref::<Float64Array>().unwrap();
    let actual = array.value(0);
    let expected = 0.5089725;
    // Due to float number's accuracy, different batch size will lead to different
    // answers.
    assert!((expected - actual).abs() < 0.01);
    Ok(())
}

#[tokio::test]
async fn csv_query_nullif_divide_by_0() -> Result<()> {
    let mut ctx = ExecutionContext::new();
    register_aggregate_csv(&mut ctx)?;
    let sql = "SELECT c8/nullif(c7, 0) FROM aggregate_test_100";
    let actual = execute(&mut ctx, sql).await;
    let actual = &actual[80..90]; // We just want to compare rows 80-89
    let expected = vec![
        vec!["258"],
        vec!["664"],
        vec!["NULL"],
        vec!["22"],
        vec!["164"],
        vec!["448"],
        vec!["365"],
        vec!["1640"],
        vec!["671"],
        vec!["203"],
    ];
    assert_eq!(expected, actual);
    Ok(())
}

#[tokio::test]
async fn csv_query_count() -> Result<()> {
    let mut ctx = ExecutionContext::new();
    register_aggregate_csv(&mut ctx)?;
    let sql = "SELECT count(c12) FROM aggregate_test_100";
    let actual = execute_to_batches(&mut ctx, sql).await;
    let expected = vec![
        "+-------------------------------+",
        "| COUNT(aggregate_test_100.c12) |",
        "+-------------------------------+",
        "| 100                           |",
        "+-------------------------------+",
    ];
    assert_batches_eq!(expected, &actual);
    Ok(())
}

#[tokio::test]
async fn csv_query_window_with_empty_over() -> Result<()> {
    let mut ctx = ExecutionContext::new();
    register_aggregate_csv(&mut ctx)?;
    let sql = "select \
               c9, \
               count(c5) over (), \
               max(c5) over (), \
               min(c5) over (), \
               first_value(c5) over (), \
               last_value(c5) over (), \
               nth_value(c5, 2) over () \
               from aggregate_test_100 \
               order by c9 \
               limit 5";
    let actual = execute_to_batches(&mut ctx, sql).await;
    let expected = vec![
        "+-----------+------------------------------+----------------------------+----------------------------+------------------------------------+-----------------------------------+-------------------------------------------+",
        "| c9        | COUNT(aggregate_test_100.c5) | MAX(aggregate_test_100.c5) | MIN(aggregate_test_100.c5) | FIRST_VALUE(aggregate_test_100.c5) | LAST_VALUE(aggregate_test_100.c5) | NTH_VALUE(aggregate_test_100.c5,Int64(2)) |",
        "+-----------+------------------------------+----------------------------+----------------------------+------------------------------------+-----------------------------------+-------------------------------------------+",
        "| 28774375  | 100                          | 2143473091                 | -2141999138                | 2033001162                         | 61035129                          | 706441268                                 |",
        "| 63044568  | 100                          | 2143473091                 | -2141999138                | 2033001162                         | 61035129                          | 706441268                                 |",
        "| 141047417 | 100                          | 2143473091                 | -2141999138                | 2033001162                         | 61035129                          | 706441268                                 |",
        "| 141680161 | 100                          | 2143473091                 | -2141999138                | 2033001162                         | 61035129                          | 706441268                                 |",
        "| 145294611 | 100                          | 2143473091                 | -2141999138                | 2033001162                         | 61035129                          | 706441268                                 |",
        "+-----------+------------------------------+----------------------------+----------------------------+------------------------------------+-----------------------------------+-------------------------------------------+",
    ];
    assert_batches_eq!(expected, &actual);
    Ok(())
}

#[tokio::test]
async fn csv_query_window_with_partition_by() -> Result<()> {
    let mut ctx = ExecutionContext::new();
    register_aggregate_csv(&mut ctx)?;
    let sql = "select \
               c9, \
               sum(cast(c4 as Int)) over (partition by c3), \
               avg(cast(c4 as Int)) over (partition by c3), \
               count(cast(c4 as Int)) over (partition by c3), \
               max(cast(c4 as Int)) over (partition by c3), \
               min(cast(c4 as Int)) over (partition by c3), \
               first_value(cast(c4 as Int)) over (partition by c3), \
               last_value(cast(c4 as Int)) over (partition by c3), \
               nth_value(cast(c4 as Int), 2) over (partition by c3) \
               from aggregate_test_100 \
               order by c9 \
               limit 5";
    let actual = execute_to_batches(&mut ctx, sql).await;
    let expected = vec![
        "+-----------+-------------------------------------------+-------------------------------------------+---------------------------------------------+-------------------------------------------+-------------------------------------------+---------------------------------------------------+--------------------------------------------------+----------------------------------------------------------+",
        "| c9        | SUM(CAST(aggregate_test_100.c4 AS Int32)) | AVG(CAST(aggregate_test_100.c4 AS Int32)) | COUNT(CAST(aggregate_test_100.c4 AS Int32)) | MAX(CAST(aggregate_test_100.c4 AS Int32)) | MIN(CAST(aggregate_test_100.c4 AS Int32)) | FIRST_VALUE(CAST(aggregate_test_100.c4 AS Int32)) | LAST_VALUE(CAST(aggregate_test_100.c4 AS Int32)) | NTH_VALUE(CAST(aggregate_test_100.c4 AS Int32),Int64(2)) |",
        "+-----------+-------------------------------------------+-------------------------------------------+---------------------------------------------+-------------------------------------------+-------------------------------------------+---------------------------------------------------+--------------------------------------------------+----------------------------------------------------------+",
        "| 28774375  | -16110                                    | -16110                                    | 1                                           | -16110                                    | -16110                                    | -16110                                            | -16110                                           |                                                          |",
        "| 63044568  | 3917                                      | 3917                                      | 1                                           | 3917                                      | 3917                                      | 3917                                              | 3917                                             |                                                          |",
        "| 141047417 | -38455                                    | -19227.5                                  | 2                                           | -16974                                    | -21481                                    | -16974                                            | -21481                                           |                                                          |",
        "| 141680161 | -1114                                     | -1114                                     | 1                                           | -1114                                     | -1114                                     | -1114                                             | -1114                                            |                                                          |",
        "| 145294611 | 15673                                     | 15673                                     | 1                                           | 15673                                     | 15673                                     | 15673                                             | 15673                                            |                                                          |",
        "+-----------+-------------------------------------------+-------------------------------------------+---------------------------------------------+-------------------------------------------+-------------------------------------------+---------------------------------------------------+--------------------------------------------------+----------------------------------------------------------+",
    ];
    assert_batches_eq!(expected, &actual);
    Ok(())
}

#[tokio::test]
async fn csv_query_window_with_order_by() -> Result<()> {
    let mut ctx = ExecutionContext::new();
    register_aggregate_csv(&mut ctx)?;
    let sql = "select \
               c9, \
               sum(c5) over (order by c9), \
               avg(c5) over (order by c9), \
               count(c5) over (order by c9), \
               max(c5) over (order by c9), \
               min(c5) over (order by c9), \
               first_value(c5) over (order by c9), \
               last_value(c5) over (order by c9), \
               nth_value(c5, 2) over (order by c9) \
               from aggregate_test_100 \
               order by c9 \
               limit 5";
    let actual = execute_to_batches(&mut ctx, sql).await;
    let expected = vec![
        "+-----------+----------------------------+----------------------------+------------------------------+----------------------------+----------------------------+------------------------------------+-----------------------------------+-------------------------------------------+",
        "| c9        | SUM(aggregate_test_100.c5) | AVG(aggregate_test_100.c5) | COUNT(aggregate_test_100.c5) | MAX(aggregate_test_100.c5) | MIN(aggregate_test_100.c5) | FIRST_VALUE(aggregate_test_100.c5) | LAST_VALUE(aggregate_test_100.c5) | NTH_VALUE(aggregate_test_100.c5,Int64(2)) |",
        "+-----------+----------------------------+----------------------------+------------------------------+----------------------------+----------------------------+------------------------------------+-----------------------------------+-------------------------------------------+",
        "| 28774375  | 61035129                   | 61035129                   | 1                            | 61035129                   | 61035129                   | 61035129                           | 61035129                          |                                           |",
        "| 63044568  | -47938237                  | -23969118.5                | 2                            | 61035129                   | -108973366                 | 61035129                           | -108973366                        | -108973366                                |",
        "| 141047417 | 575165281                  | 191721760.33333334         | 3                            | 623103518                  | -108973366                 | 61035129                           | 623103518                         | -108973366                                |",
        "| 141680161 | -1352462829                | -338115707.25              | 4                            | 623103518                  | -1927628110                | 61035129                           | -1927628110                       | -108973366                                |",
        "| 145294611 | -3251637940                | -650327588                 | 5                            | 623103518                  | -1927628110                | 61035129                           | -1899175111                       | -108973366                                |",
        "+-----------+----------------------------+----------------------------+------------------------------+----------------------------+----------------------------+------------------------------------+-----------------------------------+-------------------------------------------+",
    ];
    assert_batches_eq!(expected, &actual);
    Ok(())
}

#[tokio::test]
async fn csv_query_group_by_int_count() -> Result<()> {
    let mut ctx = ExecutionContext::new();
    register_aggregate_csv(&mut ctx)?;
    let sql = "SELECT c1, count(c12) FROM aggregate_test_100 GROUP BY c1";
    let actual = execute_to_batches(&mut ctx, sql).await;
    let expected = vec![
        "+----+-------------------------------+",
        "| c1 | COUNT(aggregate_test_100.c12) |",
        "+----+-------------------------------+",
        "| a  | 21                            |",
        "| b  | 19                            |",
        "| c  | 21                            |",
        "| d  | 18                            |",
        "| e  | 21                            |",
        "+----+-------------------------------+",
    ];
    assert_batches_sorted_eq!(expected, &actual);
    Ok(())
}

#[tokio::test]
async fn csv_query_group_with_aliased_aggregate() -> Result<()> {
    let mut ctx = ExecutionContext::new();
    register_aggregate_csv(&mut ctx)?;
    let sql = "SELECT c1, count(c12) AS count FROM aggregate_test_100 GROUP BY c1";
    let actual = execute_to_batches(&mut ctx, sql).await;
    let expected = vec![
        "+----+-------+",
        "| c1 | count |",
        "+----+-------+",
        "| a  | 21    |",
        "| b  | 19    |",
        "| c  | 21    |",
        "| d  | 18    |",
        "| e  | 21    |",
        "+----+-------+",
    ];
    assert_batches_sorted_eq!(expected, &actual);
    Ok(())
}

#[tokio::test]
async fn csv_query_group_by_string_min_max() -> Result<()> {
    let mut ctx = ExecutionContext::new();
    register_aggregate_csv(&mut ctx)?;
    let sql = "SELECT c1, MIN(c12), MAX(c12) FROM aggregate_test_100 GROUP BY c1";
    let actual = execute_to_batches(&mut ctx, sql).await;
    let expected = vec![
        "+----+-----------------------------+-----------------------------+",
        "| c1 | MIN(aggregate_test_100.c12) | MAX(aggregate_test_100.c12) |",
        "+----+-----------------------------+-----------------------------+",
        "| a  | 0.02182578039211991         | 0.9800193410444061          |",
        "| b  | 0.04893135681998029         | 0.9185813970744787          |",
        "| c  | 0.0494924465469434          | 0.991517828651004           |",
        "| d  | 0.061029375346466685        | 0.9748360509016578          |",
        "| e  | 0.01479305307777301         | 0.9965400387585364          |",
        "+----+-----------------------------+-----------------------------+",
    ];
    assert_batches_sorted_eq!(expected, &actual);
    Ok(())
}

// --- End Test Porting ---

#[tokio::test]
async fn csv_query_cast() -> Result<()> {
    let mut ctx = ExecutionContext::new();
    register_aggregate_csv(&mut ctx)?;
    let sql = "SELECT CAST(c12 AS float) FROM aggregate_test_100 WHERE c12 > 0.376 AND c12 < 0.4";
    let actual = execute(&mut ctx, sql).await;
    let expected = vec![vec!["0.39144436569161134"], vec!["0.38870280983958583"]];
    assert_eq!(expected, actual);
    Ok(())
}

#[tokio::test]
async fn csv_query_cast_literal() -> Result<()> {
    let mut ctx = ExecutionContext::new();
    register_aggregate_csv(&mut ctx)?;
    let sql =
        "SELECT c12, CAST(1 AS float) FROM aggregate_test_100 WHERE c12 > CAST(0 AS float) LIMIT 2";
    let actual = execute(&mut ctx, sql).await;
    let expected = vec![
        vec!["0.9294097332465232", "1"],
        vec!["0.3114712539863804", "1"],
    ];
    assert_eq!(expected, actual);
    Ok(())
}

#[tokio::test]
async fn query_cast_timestamp_millis() -> Result<()> {
    let mut ctx = ExecutionContext::new();

    let t1_schema = Arc::new(Schema::new(vec![Field::new("ts", DataType::Int64, true)]));
    let t1_data = RecordBatch::try_new(
        t1_schema.clone(),
        vec![Arc::new(Int64Array::from(vec![
            1235865600000,
            1235865660000,
            1238544000000,
        ]))],
    )?;
    let t1_table = MemTable::try_new(t1_schema, vec![vec![t1_data]])?;
    ctx.register_table("t1", Arc::new(t1_table))?;

    let sql = "SELECT to_timestamp_millis(ts) FROM t1 LIMIT 3";
    let actual = execute(&mut ctx, sql).await;
    let expected = vec![
        vec!["2009-03-01 00:00:00"],
        vec!["2009-03-01 00:01:00"],
        vec!["2009-04-01 00:00:00"],
    ];
    assert_eq!(expected, actual);
    Ok(())
}

#[tokio::test]
async fn query_cast_timestamp_micros() -> Result<()> {
    let mut ctx = ExecutionContext::new();

    let t1_schema = Arc::new(Schema::new(vec![Field::new("ts", DataType::Int64, true)]));
    let t1_data = RecordBatch::try_new(
        t1_schema.clone(),
        vec![Arc::new(Int64Array::from(vec![
            1235865600000000,
            1235865660000000,
            1238544000000000,
        ]))],
    )?;
    let t1_table = MemTable::try_new(t1_schema, vec![vec![t1_data]])?;
    ctx.register_table("t1", Arc::new(t1_table))?;

    let sql = "SELECT to_timestamp_micros(ts) FROM t1 LIMIT 3";
    let actual = execute(&mut ctx, sql).await;
    let expected = vec![
        vec!["2009-03-01 00:00:00"],
        vec!["2009-03-01 00:01:00"],
        vec!["2009-04-01 00:00:00"],
    ];
    assert_eq!(expected, actual);
    Ok(())
}

#[tokio::test]
async fn query_cast_timestamp_seconds() -> Result<()> {
    let mut ctx = ExecutionContext::new();

    let t1_schema = Arc::new(Schema::new(vec![Field::new("ts", DataType::Int64, true)]));
    let t1_data = RecordBatch::try_new(
        t1_schema.clone(),
        vec![Arc::new(Int64Array::from(vec![
            1235865600, 1235865660, 1238544000,
        ]))],
    )?;
    let t1_table = MemTable::try_new(t1_schema, vec![vec![t1_data]])?;
    ctx.register_table("t1", Arc::new(t1_table))?;

    let sql = "SELECT to_timestamp_seconds(ts) FROM t1 LIMIT 3";
    let actual = execute(&mut ctx, sql).await;
    let expected = vec![
        vec!["2009-03-01 00:00:00"],
        vec!["2009-03-01 00:01:00"],
        vec!["2009-04-01 00:00:00"],
    ];
    assert_eq!(expected, actual);
    Ok(())
}

#[tokio::test]
async fn query_cast_timestamp_nanos_to_others() -> Result<()> {
    let mut ctx = ExecutionContext::new();
    ctx.register_table("ts_data", make_timestamp_nano_table()?)?;

    // Original column is nanos, convert to millis and check timestamp
    let sql = "SELECT to_timestamp_millis(ts) FROM ts_data LIMIT 3";
    let actual = execute(&mut ctx, sql).await;
    let expected = vec![
        vec!["2020-09-08 13:42:29.190"],
        vec!["2020-09-08 12:42:29.190"],
        vec!["2020-09-08 11:42:29.190"],
    ];
    assert_eq!(expected, actual);

    let sql = "SELECT to_timestamp_micros(ts) FROM ts_data LIMIT 3";
    let actual = execute(&mut ctx, sql).await;
    let expected = vec![
        vec!["2020-09-08 13:42:29.190855"],
        vec!["2020-09-08 12:42:29.190855"],
        vec!["2020-09-08 11:42:29.190855"],
    ];
    assert_eq!(expected, actual);

    let sql = "SELECT to_timestamp_seconds(ts) FROM ts_data LIMIT 3";
    let actual = execute(&mut ctx, sql).await;
    let expected = vec![
        vec!["2020-09-08 13:42:29"],
        vec!["2020-09-08 12:42:29"],
        vec!["2020-09-08 11:42:29"],
    ];
    assert_eq!(expected, actual);

    Ok(())
}

#[tokio::test]
async fn query_cast_timestamp_seconds_to_others() -> Result<()> {
    let mut ctx = ExecutionContext::new();
    ctx.register_table("ts_secs", make_timestamp_table(TimeUnit::Second)?)?;

    // Original column is seconds, convert to millis and check timestamp
    let sql = "SELECT to_timestamp_millis(ts) FROM ts_secs LIMIT 3";
    let actual = execute(&mut ctx, sql).await;
    let expected = vec![
        vec!["2020-09-08 13:42:29"],
        vec!["2020-09-08 12:42:29"],
        vec!["2020-09-08 11:42:29"],
    ];
    assert_eq!(expected, actual);

    // Original column is seconds, convert to micros and check timestamp
    let sql = "SELECT to_timestamp_micros(ts) FROM ts_secs LIMIT 3";
    let actual = execute(&mut ctx, sql).await;
    assert_eq!(expected, actual);

    // to nanos
    let sql = "SELECT to_timestamp(ts) FROM ts_secs LIMIT 3";
    let actual = execute(&mut ctx, sql).await;
    assert_eq!(expected, actual);
    Ok(())
}

#[tokio::test]
async fn query_cast_timestamp_micros_to_others() -> Result<()> {
    let mut ctx = ExecutionContext::new();
    ctx.register_table("ts_micros", make_timestamp_table(TimeUnit::Microsecond)?)?;

    // Original column is micros, convert to millis and check timestamp
    let sql = "SELECT to_timestamp_millis(ts) FROM ts_micros LIMIT 3";
    let actual = execute(&mut ctx, sql).await;
    let expected = vec![
        vec!["2020-09-08 13:42:29.190"],
        vec!["2020-09-08 12:42:29.190"],
        vec!["2020-09-08 11:42:29.190"],
    ];
    assert_eq!(expected, actual);

    // Original column is micros, convert to seconds and check timestamp
    let sql = "SELECT to_timestamp_seconds(ts) FROM ts_micros LIMIT 3";
    let actual = execute(&mut ctx, sql).await;
    let expected = vec![
        vec!["2020-09-08 13:42:29"],
        vec!["2020-09-08 12:42:29"],
        vec!["2020-09-08 11:42:29"],
    ];
    assert_eq!(expected, actual);

    // Original column is micros, convert to nanos and check timestamp
    let sql = "SELECT to_timestamp(ts) FROM ts_micros LIMIT 3";
    let actual = execute(&mut ctx, sql).await;
    let expected = vec![
        vec!["2020-09-08 13:42:29.190855"],
        vec!["2020-09-08 12:42:29.190855"],
        vec!["2020-09-08 11:42:29.190855"],
    ];
    assert_eq!(expected, actual);
    Ok(())
}

#[tokio::test]
async fn union_all() -> Result<()> {
    let mut ctx = ExecutionContext::new();
    let sql = "SELECT 1 as x UNION ALL SELECT 2 as x";
    let actual = execute(&mut ctx, sql).await;
    let expected = vec![vec!["1"], vec!["2"]];
    assert_eq!(expected, actual);
    Ok(())
}

#[tokio::test]
async fn csv_union_all() -> Result<()> {
    let mut ctx = ExecutionContext::new();
    register_aggregate_csv(&mut ctx)?;
    let sql =
        "SELECT c1 FROM aggregate_test_100 UNION ALL SELECT c1 FROM aggregate_test_100";
    let actual = execute(&mut ctx, sql).await;
    assert_eq!(actual.len(), 200);
    Ok(())
}

#[tokio::test]
async fn csv_query_limit() -> Result<()> {
    let mut ctx = ExecutionContext::new();
    register_aggregate_csv(&mut ctx)?;
    let sql = "SELECT c1 FROM aggregate_test_100 LIMIT 2";
    let actual = execute(&mut ctx, sql).await;
    let expected = vec![vec!["c"], vec!["d"]];
    assert_eq!(expected, actual);
    Ok(())
}

#[tokio::test]
async fn csv_query_limit_bigger_than_nbr_of_rows() -> Result<()> {
    let mut ctx = ExecutionContext::new();
    register_aggregate_csv(&mut ctx)?;
    let sql = "SELECT c2 FROM aggregate_test_100 LIMIT 200";
    let actual = execute(&mut ctx, sql).await;
    let expected = vec![
        vec!["2"],
        vec!["5"],
        vec!["1"],
        vec!["1"],
        vec!["5"],
        vec!["4"],
        vec!["3"],
        vec!["3"],
        vec!["1"],
        vec!["4"],
        vec!["1"],
        vec!["4"],
        vec!["3"],
        vec!["2"],
        vec!["1"],
        vec!["1"],
        vec!["2"],
        vec!["1"],
        vec!["3"],
        vec!["2"],
        vec!["4"],
        vec!["1"],
        vec!["5"],
        vec!["4"],
        vec!["2"],
        vec!["1"],
        vec!["4"],
        vec!["5"],
        vec!["2"],
        vec!["3"],
        vec!["4"],
        vec!["2"],
        vec!["1"],
        vec!["5"],
        vec!["3"],
        vec!["1"],
        vec!["2"],
        vec!["3"],
        vec!["3"],
        vec!["3"],
        vec!["2"],
        vec!["4"],
        vec!["1"],
        vec!["3"],
        vec!["2"],
        vec!["5"],
        vec!["2"],
        vec!["1"],
        vec!["4"],
        vec!["1"],
        vec!["4"],
        vec!["2"],
        vec!["5"],
        vec!["4"],
        vec!["2"],
        vec!["3"],
        vec!["4"],
        vec!["4"],
        vec!["4"],
        vec!["5"],
        vec!["4"],
        vec!["2"],
        vec!["1"],
        vec!["2"],
        vec!["4"],
        vec!["2"],
        vec!["3"],
        vec!["5"],
        vec!["1"],
        vec!["1"],
        vec!["4"],
        vec!["2"],
        vec!["1"],
        vec!["2"],
        vec!["1"],
        vec!["1"],
        vec!["5"],
        vec!["4"],
        vec!["5"],
        vec!["2"],
        vec!["3"],
        vec!["2"],
        vec!["4"],
        vec!["1"],
        vec!["3"],
        vec!["4"],
        vec!["3"],
        vec!["2"],
        vec!["5"],
        vec!["3"],
        vec!["3"],
        vec!["2"],
        vec!["5"],
        vec!["5"],
        vec!["4"],
        vec!["1"],
        vec!["3"],
        vec!["3"],
        vec!["4"],
        vec!["4"],
    ];
    assert_eq!(expected, actual);
    Ok(())
}

#[tokio::test]
async fn csv_query_limit_with_same_nbr_of_rows() -> Result<()> {
    let mut ctx = ExecutionContext::new();
    register_aggregate_csv(&mut ctx)?;
    let sql = "SELECT c2 FROM aggregate_test_100 LIMIT 100";
    let actual = execute(&mut ctx, sql).await;
    let expected = vec![
        vec!["2"],
        vec!["5"],
        vec!["1"],
        vec!["1"],
        vec!["5"],
        vec!["4"],
        vec!["3"],
        vec!["3"],
        vec!["1"],
        vec!["4"],
        vec!["1"],
        vec!["4"],
        vec!["3"],
        vec!["2"],
        vec!["1"],
        vec!["1"],
        vec!["2"],
        vec!["1"],
        vec!["3"],
        vec!["2"],
        vec!["4"],
        vec!["1"],
        vec!["5"],
        vec!["4"],
        vec!["2"],
        vec!["1"],
        vec!["4"],
        vec!["5"],
        vec!["2"],
        vec!["3"],
        vec!["4"],
        vec!["2"],
        vec!["1"],
        vec!["5"],
        vec!["3"],
        vec!["1"],
        vec!["2"],
        vec!["3"],
        vec!["3"],
        vec!["3"],
        vec!["2"],
        vec!["4"],
        vec!["1"],
        vec!["3"],
        vec!["2"],
        vec!["5"],
        vec!["2"],
        vec!["1"],
        vec!["4"],
        vec!["1"],
        vec!["4"],
        vec!["2"],
        vec!["5"],
        vec!["4"],
        vec!["2"],
        vec!["3"],
        vec!["4"],
        vec!["4"],
        vec!["4"],
        vec!["5"],
        vec!["4"],
        vec!["2"],
        vec!["1"],
        vec!["2"],
        vec!["4"],
        vec!["2"],
        vec!["3"],
        vec!["5"],
        vec!["1"],
        vec!["1"],
        vec!["4"],
        vec!["2"],
        vec!["1"],
        vec!["2"],
        vec!["1"],
        vec!["1"],
        vec!["5"],
        vec!["4"],
        vec!["5"],
        vec!["2"],
        vec!["3"],
        vec!["2"],
        vec!["4"],
        vec!["1"],
        vec!["3"],
        vec!["4"],
        vec!["3"],
        vec!["2"],
        vec!["5"],
        vec!["3"],
        vec!["3"],
        vec!["2"],
        vec!["5"],
        vec!["5"],
        vec!["4"],
        vec!["1"],
        vec!["3"],
        vec!["3"],
        vec!["4"],
        vec!["4"],
    ];
    assert_eq!(expected, actual);
    Ok(())
}

#[tokio::test]
async fn csv_query_limit_zero() -> Result<()> {
    let mut ctx = ExecutionContext::new();
    register_aggregate_csv(&mut ctx)?;
    let sql = "SELECT c1 FROM aggregate_test_100 LIMIT 0";
    let actual = execute(&mut ctx, sql).await;
    let expected: Vec<Vec<String>> = vec![];
    assert_eq!(expected, actual);
    Ok(())
}

#[tokio::test]
async fn csv_query_create_external_table() {
    let mut ctx = ExecutionContext::new();
    register_aggregate_csv_by_sql(&mut ctx).await;
    let sql = "SELECT c1, c2, c3, c4, c5, c6, c7, c8, c9, 10, c11, c12, c13 FROM aggregate_test_100 LIMIT 1";
    let actual = execute(&mut ctx, sql).await;
    let expected = vec![vec![
        "c",
        "2",
        "1",
        "18109",
        "2033001162",
        "-6513304855495910254",
        "25",
        "43062",
        "1491205016",
        "10",
        "0.110830784",
        "0.9294097332465232",
        "6WfVFBVGJSQb7FhA7E0lBwdvjfZnSW",
    ]];
    assert_eq!(expected, actual);
}

#[tokio::test]
async fn csv_query_external_table_count() {
    let mut ctx = ExecutionContext::new();
    register_aggregate_csv_by_sql(&mut ctx).await;
    let sql = "SELECT COUNT(c12) FROM aggregate_test_100";
    let actual = execute(&mut ctx, sql).await;
    let expected = vec![vec!["100"]];
    assert_eq!(expected, actual);
}

#[tokio::test]
async fn csv_query_external_table_sum() {
    let mut ctx = ExecutionContext::new();
    // cast smallint and int to bigint to avoid overflow during calculation
    register_aggregate_csv_by_sql(&mut ctx).await;
    let sql =
        "SELECT SUM(CAST(c7 AS BIGINT)), SUM(CAST(c8 AS BIGINT)) FROM aggregate_test_100";
    let actual = execute(&mut ctx, sql).await;
    let expected = vec![vec!["13060", "3017641"]];
    assert_eq!(expected, actual);
}

#[tokio::test]
async fn csv_query_count_star() {
    let mut ctx = ExecutionContext::new();
    register_aggregate_csv_by_sql(&mut ctx).await;
    let sql = "SELECT COUNT(*) FROM aggregate_test_100";
    let actual = execute(&mut ctx, sql).await;
    let expected = vec![vec!["100"]];
    assert_eq!(expected, actual);
}

#[tokio::test]
async fn csv_query_count_one() {
    let mut ctx = ExecutionContext::new();
    register_aggregate_csv_by_sql(&mut ctx).await;
    let sql = "SELECT COUNT(1) FROM aggregate_test_100";
    let actual = execute(&mut ctx, sql).await;
    let expected = vec![vec!["100"]];
    assert_eq!(expected, actual);
}

#[tokio::test]
async fn case_when() -> Result<()> {
    let mut ctx = create_case_context()?;
    let sql = "SELECT \
        CASE WHEN c1 = 'a' THEN 1 \
             WHEN c1 = 'b' THEN 2 \
             END \
        FROM t1";
    let actual = execute(&mut ctx, sql).await;
    let expected = vec![vec!["1"], vec!["2"], vec!["NULL"], vec!["NULL"]];
    assert_eq!(expected, actual);
    Ok(())
}

#[tokio::test]
async fn case_when_else() -> Result<()> {
    let mut ctx = create_case_context()?;
    let sql = "SELECT \
        CASE WHEN c1 = 'a' THEN 1 \
             WHEN c1 = 'b' THEN 2 \
             ELSE 999 END \
        FROM t1";
    let actual = execute(&mut ctx, sql).await;
    let expected = vec![vec!["1"], vec!["2"], vec!["999"], vec!["999"]];
    assert_eq!(expected, actual);
    Ok(())
}

#[tokio::test]
async fn case_when_with_base_expr() -> Result<()> {
    let mut ctx = create_case_context()?;
    let sql = "SELECT \
        CASE c1 WHEN 'a' THEN 1 \
             WHEN 'b' THEN 2 \
             END \
        FROM t1";
    let actual = execute(&mut ctx, sql).await;
    let expected = vec![vec!["1"], vec!["2"], vec!["NULL"], vec!["NULL"]];
    assert_eq!(expected, actual);
    Ok(())
}

#[tokio::test]
async fn case_when_else_with_base_expr() -> Result<()> {
    let mut ctx = create_case_context()?;
    let sql = "SELECT \
        CASE c1 WHEN 'a' THEN 1 \
             WHEN 'b' THEN 2 \
             ELSE 999 END \
        FROM t1";
    let actual = execute(&mut ctx, sql).await;
    let expected = vec![vec!["1"], vec!["2"], vec!["999"], vec!["999"]];
    assert_eq!(expected, actual);
    Ok(())
}

fn create_case_context() -> Result<ExecutionContext> {
    let mut ctx = ExecutionContext::new();
    let schema = Arc::new(Schema::new(vec![Field::new("c1", DataType::Utf8, true)]));
    let data = RecordBatch::try_new(
        schema.clone(),
        vec![Arc::new(Utf8Array::<i32>::from(vec![
            Some("a"),
            Some("b"),
            Some("c"),
            None,
        ]))],
    )?;
    let table = MemTable::try_new(schema, vec![vec![data]])?;
    ctx.register_table("t1", Arc::new(table))?;
    Ok(ctx)
}

#[tokio::test]
async fn equijoin() -> Result<()> {
    let mut ctx = create_join_context("t1_id", "t2_id")?;
    let equivalent_sql = [
        "SELECT t1_id, t1_name, t2_name FROM t1 JOIN t2 ON t1_id = t2_id ORDER BY t1_id",
        "SELECT t1_id, t1_name, t2_name FROM t1 JOIN t2 ON t2_id = t1_id ORDER BY t1_id",
    ];
    let expected = vec![
        vec!["11", "a", "z"],
        vec!["22", "b", "y"],
        vec!["44", "d", "x"],
    ];
    for sql in equivalent_sql.iter() {
        let actual = execute(&mut ctx, sql).await;
        assert_eq!(expected, actual);
    }

    let mut ctx = create_join_context_qualified()?;
    let equivalent_sql = [
        "SELECT t1.a, t2.b FROM t1 INNER JOIN t2 ON t1.a = t2.a ORDER BY t1.a",
        "SELECT t1.a, t2.b FROM t1 INNER JOIN t2 ON t2.a = t1.a ORDER BY t1.a",
    ];
    let expected = vec![vec!["1", "100"], vec!["2", "200"], vec!["4", "400"]];
    for sql in equivalent_sql.iter() {
        let actual = execute(&mut ctx, sql).await;
        assert_eq!(expected, actual);
    }
    Ok(())
}

#[tokio::test]
async fn equijoin_multiple_condition_ordering() -> Result<()> {
    let mut ctx = create_join_context("t1_id", "t2_id")?;
    let equivalent_sql = [
        "SELECT t1_id, t1_name, t2_name FROM t1 JOIN t2 ON t1_id = t2_id AND t1_name <> t2_name ORDER BY t1_id",
        "SELECT t1_id, t1_name, t2_name FROM t1 JOIN t2 ON t1_id = t2_id AND t2_name <> t1_name ORDER BY t1_id",
        "SELECT t1_id, t1_name, t2_name FROM t1 JOIN t2 ON t2_id = t1_id AND t1_name <> t2_name ORDER BY t1_id",
        "SELECT t1_id, t1_name, t2_name FROM t1 JOIN t2 ON t2_id = t1_id AND t2_name <> t1_name ORDER BY t1_id",
    ];
    let expected = vec![
        vec!["11", "a", "z"],
        vec!["22", "b", "y"],
        vec!["44", "d", "x"],
    ];
    for sql in equivalent_sql.iter() {
        let actual = execute(&mut ctx, sql).await;
        assert_eq!(expected, actual);
    }
    Ok(())
}

#[tokio::test]
async fn equijoin_and_other_condition() -> Result<()> {
    let mut ctx = create_join_context("t1_id", "t2_id")?;
    let sql =
        "SELECT t1_id, t1_name, t2_name FROM t1 JOIN t2 ON t1_id = t2_id AND t2_name >= 'y' ORDER BY t1_id";
    let actual = execute(&mut ctx, sql).await;
    let expected = vec![vec!["11", "a", "z"], vec!["22", "b", "y"]];
    assert_eq!(expected, actual);
    Ok(())
}

#[tokio::test]
async fn equijoin_left_and_condition_from_right() -> Result<()> {
    let mut ctx = create_join_context("t1_id", "t2_id")?;
    let sql =
        "SELECT t1_id, t1_name, t2_name FROM t1 LEFT JOIN t2 ON t1_id = t2_id AND t2_name >= 'y' ORDER BY t1_id";
    let res = ctx.create_logical_plan(sql);
    assert!(res.is_ok());
    let actual = execute(&mut ctx, sql).await;

    let expected = vec![
        vec!["11", "a", "z"],
        vec!["22", "b", "y"],
        vec!["33", "c", "NULL"],
        vec!["44", "d", "NULL"],
    ];
    assert_eq!(expected, actual);

    Ok(())
}

#[tokio::test]
async fn equijoin_right_and_condition_from_left() -> Result<()> {
    let mut ctx = create_join_context("t1_id", "t2_id")?;
    let sql =
        "SELECT t1_id, t1_name, t2_name FROM t1 RIGHT JOIN t2 ON t1_id = t2_id AND t1_id >= 22 ORDER BY t2_name";
    let res = ctx.create_logical_plan(sql);
    assert!(res.is_ok());
    let actual = execute(&mut ctx, sql).await;

    let expected = vec![
        vec!["NULL", "NULL", "w"],
        vec!["44", "d", "x"],
        vec!["22", "b", "y"],
        vec!["NULL", "NULL", "z"],
    ];
    assert_eq!(expected, actual);

    Ok(())
}

#[tokio::test]
async fn equijoin_and_unsupported_condition() -> Result<()> {
    let ctx = create_join_context("t1_id", "t2_id")?;
    let sql =
        "SELECT t1_id, t1_name, t2_name FROM t1 LEFT JOIN t2 ON t1_id = t2_id AND t1_id >= '44' ORDER BY t1_id";
    let res = ctx.create_logical_plan(sql);

    assert!(res.is_err());
    assert_eq!(format!("{}", res.unwrap_err()), "This feature is not implemented: Unsupported expressions in Left JOIN: [#t1_id GtEq Utf8(\"44\")]");

    Ok(())
}

#[tokio::test]
async fn left_join() -> Result<()> {
    let mut ctx = create_join_context("t1_id", "t2_id")?;
    let equivalent_sql = [
        "SELECT t1_id, t1_name, t2_name FROM t1 LEFT JOIN t2 ON t1_id = t2_id ORDER BY t1_id",
        "SELECT t1_id, t1_name, t2_name FROM t1 LEFT JOIN t2 ON t2_id = t1_id ORDER BY t1_id",
    ];
    let expected = vec![
        vec!["11", "a", "z"],
        vec!["22", "b", "y"],
        vec!["33", "c", "NULL"],
        vec!["44", "d", "x"],
    ];
    for sql in equivalent_sql.iter() {
        let actual = execute(&mut ctx, sql).await;
        assert_eq!(expected, actual);
    }
    Ok(())
}

#[tokio::test]
async fn right_join() -> Result<()> {
    let mut ctx = create_join_context("t1_id", "t2_id")?;
    let equivalent_sql = [
        "SELECT t1_id, t1_name, t2_name FROM t1 RIGHT JOIN t2 ON t1_id = t2_id ORDER BY t1_id",
        "SELECT t1_id, t1_name, t2_name FROM t1 RIGHT JOIN t2 ON t2_id = t1_id ORDER BY t1_id"
    ];
    let expected = vec![
        vec!["NULL", "NULL", "w"],
        vec!["11", "a", "z"],
        vec!["22", "b", "y"],
        vec!["44", "d", "x"],
    ];
    for sql in equivalent_sql.iter() {
        let actual = execute(&mut ctx, sql).await;
        assert_eq!(expected, actual);
    }
    Ok(())
}

#[tokio::test]
async fn full_join() -> Result<()> {
    let mut ctx = create_join_context("t1_id", "t2_id")?;
    let equivalent_sql = [
        "SELECT t1_id, t1_name, t2_name FROM t1 FULL JOIN t2 ON t1_id = t2_id ORDER BY t1_id",
        "SELECT t1_id, t1_name, t2_name FROM t1 FULL JOIN t2 ON t2_id = t1_id ORDER BY t1_id",
    ];
    let expected = vec![
        vec!["NULL", "NULL", "w"],
        vec!["11", "a", "z"],
        vec!["22", "b", "y"],
        vec!["33", "c", "NULL"],
        vec!["44", "d", "x"],
    ];
    for sql in equivalent_sql.iter() {
        let actual = execute(&mut ctx, sql).await;
        assert_eq!(expected, actual);
    }

    let equivalent_sql = [
        "SELECT t1_id, t1_name, t2_name FROM t1 FULL OUTER JOIN t2 ON t1_id = t2_id ORDER BY t1_id",
        "SELECT t1_id, t1_name, t2_name FROM t1 FULL OUTER JOIN t2 ON t2_id = t1_id ORDER BY t1_id",
    ];
    for sql in equivalent_sql.iter() {
        let actual = execute(&mut ctx, sql).await;
        assert_eq!(expected, actual);
    }

    Ok(())
}

#[tokio::test]
async fn left_join_using() -> Result<()> {
    let mut ctx = create_join_context("id", "id")?;
    let sql = "SELECT id, t1_name, t2_name FROM t1 LEFT JOIN t2 USING (id) ORDER BY id";
    let actual = execute(&mut ctx, sql).await;
    let expected = vec![
        vec!["11", "a", "z"],
        vec!["22", "b", "y"],
        vec!["33", "c", "NULL"],
        vec!["44", "d", "x"],
    ];
    assert_eq!(expected, actual);
    Ok(())
}

#[tokio::test]
async fn equijoin_implicit_syntax() -> Result<()> {
    let mut ctx = create_join_context("t1_id", "t2_id")?;
    let equivalent_sql = [
        "SELECT t1_id, t1_name, t2_name FROM t1, t2 WHERE t1_id = t2_id ORDER BY t1_id",
        "SELECT t1_id, t1_name, t2_name FROM t1, t2 WHERE t2_id = t1_id ORDER BY t1_id",
    ];
    let expected = vec![
        vec!["11", "a", "z"],
        vec!["22", "b", "y"],
        vec!["44", "d", "x"],
    ];
    for sql in equivalent_sql.iter() {
        let actual = execute(&mut ctx, sql).await;
        assert_eq!(expected, actual);
    }
    Ok(())
}

#[tokio::test]
async fn equijoin_implicit_syntax_with_filter() -> Result<()> {
    let mut ctx = create_join_context("t1_id", "t2_id")?;
    let sql = "SELECT t1_id, t1_name, t2_name \
        FROM t1, t2 \
        WHERE t1_id > 0 \
        AND t1_id = t2_id \
        AND t2_id < 99 \
        ORDER BY t1_id";
    let actual = execute(&mut ctx, sql).await;
    let expected = vec![
        vec!["11", "a", "z"],
        vec!["22", "b", "y"],
        vec!["44", "d", "x"],
    ];
    assert_eq!(expected, actual);
    Ok(())
}

#[tokio::test]
async fn equijoin_implicit_syntax_reversed() -> Result<()> {
    let mut ctx = create_join_context("t1_id", "t2_id")?;
    let sql =
        "SELECT t1_id, t1_name, t2_name FROM t1, t2 WHERE t2_id = t1_id ORDER BY t1_id";
    let actual = execute(&mut ctx, sql).await;
    let expected = vec![
        vec!["11", "a", "z"],
        vec!["22", "b", "y"],
        vec!["44", "d", "x"],
    ];
    assert_eq!(expected, actual);
    Ok(())
}

#[tokio::test]
async fn cross_join() {
    let mut ctx = create_join_context("t1_id", "t2_id").unwrap();

    let sql = "SELECT t1_id, t1_name, t2_name FROM t1, t2 ORDER BY t1_id";
    let actual = execute(&mut ctx, sql).await;

    assert_eq!(4 * 4, actual.len());

    let sql = "SELECT t1_id, t1_name, t2_name FROM t1, t2 WHERE 1=1 ORDER BY t1_id";
    let actual = execute(&mut ctx, sql).await;

    assert_eq!(4 * 4, actual.len());

    let sql = "SELECT t1_id, t1_name, t2_name FROM t1 CROSS JOIN t2";
    let actual = execute(&mut ctx, sql).await;

    assert_eq!(4 * 4, actual.len());

    assert_eq!(
        actual,
        [
            ["11", "a", "z"],
            ["11", "a", "y"],
            ["11", "a", "x"],
            ["11", "a", "w"],
            ["22", "b", "z"],
            ["22", "b", "y"],
            ["22", "b", "x"],
            ["22", "b", "w"],
            ["33", "c", "z"],
            ["33", "c", "y"],
            ["33", "c", "x"],
            ["33", "c", "w"],
            ["44", "d", "z"],
            ["44", "d", "y"],
            ["44", "d", "x"],
            ["44", "d", "w"]
        ]
    );

    // Two partitions (from UNION) on the left
    let sql = "SELECT * FROM (SELECT t1_id, t1_name FROM t1 UNION ALL SELECT t1_id, t1_name FROM t1) t1 CROSS JOIN t2";
    let actual = execute(&mut ctx, sql).await;

    assert_eq!(4 * 4 * 2, actual.len());

    // Two partitions (from UNION) on the right
    let sql = "SELECT t1_id, t1_name, t2_name FROM t1 CROSS JOIN (SELECT t2_name FROM t2 UNION ALL SELECT t2_name FROM t2)";
    let actual = execute(&mut ctx, sql).await;

    assert_eq!(4 * 4 * 2, actual.len());
}

fn create_join_context(
    column_left: &str,
    column_right: &str,
) -> Result<ExecutionContext> {
    let mut ctx = ExecutionContext::new();

    let t1_schema = Arc::new(Schema::new(vec![
        Field::new(column_left, DataType::UInt32, true),
        Field::new("t1_name", DataType::Utf8, true),
    ]));
    let t1_data = RecordBatch::try_new(
        t1_schema.clone(),
        vec![
            Arc::new(UInt32Array::from_slice(&[11, 22, 33, 44])),
            Arc::new(Utf8Array::<i32>::from(&[
                Some("a"),
                Some("b"),
                Some("c"),
                Some("d"),
            ])),
        ],
    )?;
    let t1_table = MemTable::try_new(t1_schema, vec![vec![t1_data]])?;
    ctx.register_table("t1", Arc::new(t1_table))?;

    let t2_schema = Arc::new(Schema::new(vec![
        Field::new(column_right, DataType::UInt32, true),
        Field::new("t2_name", DataType::Utf8, true),
    ]));
    let t2_data = RecordBatch::try_new(
        t2_schema.clone(),
        vec![
            Arc::new(UInt32Array::from_slice(&[11, 22, 44, 55])),
            Arc::new(Utf8Array::<i32>::from(&[
                Some("z"),
                Some("y"),
                Some("x"),
                Some("w"),
            ])),
        ],
    )?;
    let t2_table = MemTable::try_new(t2_schema, vec![vec![t2_data]])?;
    ctx.register_table("t2", Arc::new(t2_table))?;

    Ok(ctx)
}

fn create_join_context_qualified() -> Result<ExecutionContext> {
    let mut ctx = ExecutionContext::new();

    let t1_schema = Arc::new(Schema::new(vec![
        Field::new("a", DataType::UInt32, true),
        Field::new("b", DataType::UInt32, true),
        Field::new("c", DataType::UInt32, true),
    ]));
    let t1_data = RecordBatch::try_new(
        t1_schema.clone(),
        vec![
            Arc::new(UInt32Array::from_slice(&[1, 2, 3, 4])),
            Arc::new(UInt32Array::from_slice(&[10, 20, 30, 40])),
            Arc::new(UInt32Array::from_slice(&[50, 60, 70, 80])),
        ],
    )?;
    let t1_table = MemTable::try_new(t1_schema, vec![vec![t1_data]])?;
    ctx.register_table("t1", Arc::new(t1_table))?;

    let t2_schema = Arc::new(Schema::new(vec![
        Field::new("a", DataType::UInt32, true),
        Field::new("b", DataType::UInt32, true),
        Field::new("c", DataType::UInt32, true),
    ]));
    let t2_data = RecordBatch::try_new(
        t2_schema.clone(),
        vec![
            Arc::new(UInt32Array::from_slice(&[1, 2, 9, 4])),
            Arc::new(UInt32Array::from_slice(&[100, 200, 300, 400])),
            Arc::new(UInt32Array::from_slice(&[500, 600, 700, 800])),
        ],
    )?;
    let t2_table = MemTable::try_new(t2_schema, vec![vec![t2_data]])?;
    ctx.register_table("t2", Arc::new(t2_table))?;

    Ok(ctx)
}

#[tokio::test]
async fn csv_explain() {
    // This test uses the execute function that create full plan cycle: logical, optimized logical, and physical,
    // then execute the physical plan and return the final explain results
    let mut ctx = ExecutionContext::new();
    register_aggregate_csv_by_sql(&mut ctx).await;
    let sql = "EXPLAIN SELECT c1 FROM aggregate_test_100 where c2 > 10";
    let actual = execute(&mut ctx, sql).await;
    let actual = normalize_vec_for_explain(actual);
    let expected = vec![
        vec![
            "logical_plan",
            "Projection: #aggregate_test_100.c1\
             \n  Filter: #aggregate_test_100.c2 Gt Int64(10)\
             \n    TableScan: aggregate_test_100 projection=Some([0, 1])"
        ],
        vec!["physical_plan",
             "ProjectionExec: expr=[c1@0 as c1]\
              \n  CoalesceBatchesExec: target_batch_size=4096\
              \n    FilterExec: CAST(c2@1 AS Int64) > 10\
              \n      RepartitionExec: partitioning=RoundRobinBatch(NUM_CORES)\
              \n        CsvExec: source=Path(ARROW_TEST_DATA/csv/aggregate_test_100.csv: [ARROW_TEST_DATA/csv/aggregate_test_100.csv]), has_header=true\
              \n"
    ]];
    assert_eq!(expected, actual);

    // Also, expect same result with lowercase explain
    let sql = "explain SELECT c1 FROM aggregate_test_100 where c2 > 10";
    let actual = execute(&mut ctx, sql).await;
    let actual = normalize_vec_for_explain(actual);
    assert_eq!(expected, actual);
}

#[tokio::test]
async fn csv_explain_analyze() {
    // This test uses the execute function to run an actual plan under EXPLAIN ANALYZE
    let mut ctx = ExecutionContext::new();
    register_aggregate_csv_by_sql(&mut ctx).await;
    let sql = "EXPLAIN ANALYZE SELECT count(*), c1 FROM aggregate_test_100 group by c1";
    let actual = execute_to_batches(&mut ctx, sql).await;
    let formatted = arrow::util::pretty::pretty_format_batches(&actual).unwrap();
    let formatted = normalize_for_explain(&formatted);

    // Only test basic plumbing and try to avoid having to change too
    // many things
    let needle =
        "CoalescePartitionsExec, metrics=[output_rows=5, elapsed_compute=NOT RECORDED";
    assert_contains!(&formatted, needle);

    let verbose_needle = "Output Rows";
    assert_not_contains!(formatted, verbose_needle);
}

#[tokio::test]
async fn csv_explain_analyze_verbose() {
    // This test uses the execute function to run an actual plan under EXPLAIN VERBOSE ANALYZE
    let mut ctx = ExecutionContext::new();
    register_aggregate_csv_by_sql(&mut ctx).await;
    let sql =
        "EXPLAIN ANALYZE VERBOSE SELECT count(*), c1 FROM aggregate_test_100 group by c1";
    let actual = execute_to_batches(&mut ctx, sql).await;
    let formatted = arrow::util::pretty::pretty_format_batches(&actual).unwrap();
    let formatted = normalize_for_explain(&formatted);

    let verbose_needle = "Output Rows";
    assert_contains!(formatted, verbose_needle);
}

/// A macro to assert that some particular line contains two substrings
///
/// Usage: `assert_metrics!(actual, operator_name, metrics)`
///
macro_rules! assert_metrics {
    ($ACTUAL: expr, $OPERATOR_NAME: expr, $METRICS: expr) => {
        let found = $ACTUAL
            .lines()
            .any(|line| line.contains($OPERATOR_NAME) && line.contains($METRICS));
        assert!(
            found,
            "Can not find a line with both '{}' and '{}' in\n\n{}",
            $OPERATOR_NAME, $METRICS, $ACTUAL
        );
    };
}

#[tokio::test]
async fn explain_analyze_baseline_metrics() {
    // This test uses the execute function to run an actual plan under EXPLAIN ANALYZE
    // and then validate the presence of baseline metrics for supported operators
    let config = ExecutionConfig::new().with_target_partitions(3);
    let mut ctx = ExecutionContext::with_config(config);
    register_aggregate_csv_by_sql(&mut ctx).await;
    // a query with as many operators as we have metrics for
    let sql = "EXPLAIN ANALYZE select count(*) from (SELECT count(*), c1 FROM aggregate_test_100 group by c1 ORDER BY c1)";
    let plan = ctx.create_logical_plan(sql).unwrap();
    let plan = ctx.optimize(&plan).unwrap();
    let physical_plan = ctx.create_physical_plan(&plan).unwrap();
    let results = collect(physical_plan.clone()).await.unwrap();
    let formatted = arrow::util::pretty::pretty_format_batches(&results).unwrap();
    let formatted = normalize_for_explain(&formatted);

    assert_metrics!(
        &formatted,
        "CoalescePartitionsExec",
        "metrics=[output_rows=5, elapsed_compute=NOT RECORDED"
    );
    assert_metrics!(
        &formatted,
        "HashAggregateExec: mode=Partial, gby=[]",
        "metrics=[output_rows=3, elapsed_compute="
    );
    assert_metrics!(
        &formatted,
        "HashAggregateExec: mode=FinalPartitioned, gby=[c1@0 as c1]",
        "metrics=[output_rows=5, elapsed_compute="
    );
    assert_metrics!(
        &formatted,
        "SortExec: [c1@0 ASC]",
        "metrics=[output_rows=5, elapsed_compute="
    );

    fn expected_to_have_metrics(plan: &dyn ExecutionPlan) -> bool {
        use datafusion::physical_plan::{
            hash_aggregate::HashAggregateExec, sort::SortExec,
        };

        plan.as_any().downcast_ref::<SortExec>().is_some()
            || plan.as_any().downcast_ref::<HashAggregateExec>().is_some()
    }

    // Validate that the recorded elapsed compute time was more than
    // zero for all operators as well as the start/end timestamp are set
    struct TimeValidator {}
    impl ExecutionPlanVisitor for TimeValidator {
        type Error = std::convert::Infallible;

        fn pre_visit(
            &mut self,
            plan: &dyn ExecutionPlan,
        ) -> std::result::Result<bool, Self::Error> {
            if !expected_to_have_metrics(plan) {
                return Ok(true);
            }
            let metrics = plan.metrics().unwrap().aggregate_by_partition();

            assert!(metrics.output_rows().unwrap() > 0);
            assert!(metrics.elapsed_compute().unwrap() > 0);

            let mut saw_start = false;
            let mut saw_end = false;
            metrics.iter().for_each(|m| match m.value() {
                MetricValue::StartTimestamp(ts) => {
                    saw_start = true;
                    assert!(ts.value().unwrap().timestamp_nanos() > 0);
                }
                MetricValue::EndTimestamp(ts) => {
                    saw_end = true;
                    assert!(ts.value().unwrap().timestamp_nanos() > 0);
                }
                _ => {}
            });

            assert!(saw_start);
            assert!(saw_end);

            Ok(true)
        }
    }

    datafusion::physical_plan::accept(physical_plan.as_ref(), &mut TimeValidator {})
        .unwrap();
}

#[tokio::test]
async fn csv_explain_plans() {
    // This test verify the look of each plan in its full cycle plan creation

    let mut ctx = ExecutionContext::new();
    register_aggregate_csv_by_sql(&mut ctx).await;
    let sql = "EXPLAIN SELECT c1 FROM aggregate_test_100 where c2 > 10";

    // Logical plan
    // Create plan
    let msg = format!("Creating logical plan for '{}'", sql);
    let plan = ctx.create_logical_plan(sql).expect(&msg);
    let logical_schema = plan.schema();
    //
    println!("SQL: {}", sql);
    //
    // Verify schema
    let expected = vec![
        "Explain [plan_type:Utf8, plan:Utf8]",
        "  Projection: #aggregate_test_100.c1 [c1:Utf8]",
        "    Filter: #aggregate_test_100.c2 Gt Int64(10) [c1:Utf8, c2:Int32, c3:Int16, c4:Int16, c5:Int32, c6:Int64, c7:Int16, c8:Int32, c9:Int64, c10:Utf8, c11:Float32, c12:Float64, c13:Utf8]",
        "      TableScan: aggregate_test_100 projection=None [c1:Utf8, c2:Int32, c3:Int16, c4:Int16, c5:Int32, c6:Int64, c7:Int16, c8:Int32, c9:Int64, c10:Utf8, c11:Float32, c12:Float64, c13:Utf8]",
    ];
    let formatted = plan.display_indent_schema().to_string();
    let actual: Vec<&str> = formatted.trim().lines().collect();
    assert_eq!(
        expected, actual,
        "\n\nexpected:\n\n{:#?}\nactual:\n\n{:#?}\n\n",
        expected, actual
    );
    //
    // Verify the text format of the plan
    let expected = vec![
        "Explain",
        "  Projection: #aggregate_test_100.c1",
        "    Filter: #aggregate_test_100.c2 Gt Int64(10)",
        "      TableScan: aggregate_test_100 projection=None",
    ];
    let formatted = plan.display_indent().to_string();
    let actual: Vec<&str> = formatted.trim().lines().collect();
    assert_eq!(
        expected, actual,
        "\n\nexpected:\n\n{:#?}\nactual:\n\n{:#?}\n\n",
        expected, actual
    );
    //
    // verify the grahviz format of the plan
    let expected = vec![
        "// Begin DataFusion GraphViz Plan (see https://graphviz.org)",
        "digraph {",
        "  subgraph cluster_1",
        "  {",
        "    graph[label=\"LogicalPlan\"]",
        "    2[shape=box label=\"Explain\"]",
        "    3[shape=box label=\"Projection: #aggregate_test_100.c1\"]",
        "    2 -> 3 [arrowhead=none, arrowtail=normal, dir=back]",
        "    4[shape=box label=\"Filter: #aggregate_test_100.c2 Gt Int64(10)\"]",
        "    3 -> 4 [arrowhead=none, arrowtail=normal, dir=back]",
        "    5[shape=box label=\"TableScan: aggregate_test_100 projection=None\"]",
        "    4 -> 5 [arrowhead=none, arrowtail=normal, dir=back]",
        "  }",
        "  subgraph cluster_6",
        "  {",
        "    graph[label=\"Detailed LogicalPlan\"]",
        "    7[shape=box label=\"Explain\\nSchema: [plan_type:Utf8, plan:Utf8]\"]",
        "    8[shape=box label=\"Projection: #aggregate_test_100.c1\\nSchema: [c1:Utf8]\"]",
        "    7 -> 8 [arrowhead=none, arrowtail=normal, dir=back]",
        "    9[shape=box label=\"Filter: #aggregate_test_100.c2 Gt Int64(10)\\nSchema: [c1:Utf8, c2:Int32, c3:Int16, c4:Int16, c5:Int32, c6:Int64, c7:Int16, c8:Int32, c9:Int64, c10:Utf8, c11:Float32, c12:Float64, c13:Utf8]\"]",
        "    8 -> 9 [arrowhead=none, arrowtail=normal, dir=back]",
        "    10[shape=box label=\"TableScan: aggregate_test_100 projection=None\\nSchema: [c1:Utf8, c2:Int32, c3:Int16, c4:Int16, c5:Int32, c6:Int64, c7:Int16, c8:Int32, c9:Int64, c10:Utf8, c11:Float32, c12:Float64, c13:Utf8]\"]",
        "    9 -> 10 [arrowhead=none, arrowtail=normal, dir=back]",
        "  }",
        "}",
        "// End DataFusion GraphViz Plan",
    ];
    let formatted = plan.display_graphviz().to_string();
    let actual: Vec<&str> = formatted.trim().lines().collect();
    assert_eq!(
        expected, actual,
        "\n\nexpected:\n\n{:#?}\nactual:\n\n{:#?}\n\n",
        expected, actual
    );

    // Optimized logical plan
    //
    let msg = format!("Optimizing logical plan for '{}': {:?}", sql, plan);
    let plan = ctx.optimize(&plan).expect(&msg);
    let optimized_logical_schema = plan.schema();
    // Both schema has to be the same
    assert_eq!(logical_schema.as_ref(), optimized_logical_schema.as_ref());
    //
    // Verify schema
    let expected = vec![
        "Explain [plan_type:Utf8, plan:Utf8]",
        "  Projection: #aggregate_test_100.c1 [c1:Utf8]",
        "    Filter: #aggregate_test_100.c2 Gt Int64(10) [c1:Utf8, c2:Int32]",
        "      TableScan: aggregate_test_100 projection=Some([0, 1]) [c1:Utf8, c2:Int32]",
    ];
    let formatted = plan.display_indent_schema().to_string();
    let actual: Vec<&str> = formatted.trim().lines().collect();
    assert_eq!(
        expected, actual,
        "\n\nexpected:\n\n{:#?}\nactual:\n\n{:#?}\n\n",
        expected, actual
    );
    //
    // Verify the text format of the plan
    let expected = vec![
        "Explain",
        "  Projection: #aggregate_test_100.c1",
        "    Filter: #aggregate_test_100.c2 Gt Int64(10)",
        "      TableScan: aggregate_test_100 projection=Some([0, 1])",
    ];
    let formatted = plan.display_indent().to_string();
    let actual: Vec<&str> = formatted.trim().lines().collect();
    assert_eq!(
        expected, actual,
        "\n\nexpected:\n\n{:#?}\nactual:\n\n{:#?}\n\n",
        expected, actual
    );
    //
    // verify the grahviz format of the plan
    let expected = vec![
        "// Begin DataFusion GraphViz Plan (see https://graphviz.org)",
        "digraph {",
        "  subgraph cluster_1",
        "  {",
        "    graph[label=\"LogicalPlan\"]",
        "    2[shape=box label=\"Explain\"]",
        "    3[shape=box label=\"Projection: #aggregate_test_100.c1\"]",
        "    2 -> 3 [arrowhead=none, arrowtail=normal, dir=back]",
        "    4[shape=box label=\"Filter: #aggregate_test_100.c2 Gt Int64(10)\"]",
        "    3 -> 4 [arrowhead=none, arrowtail=normal, dir=back]",
        "    5[shape=box label=\"TableScan: aggregate_test_100 projection=Some([0, 1])\"]",
        "    4 -> 5 [arrowhead=none, arrowtail=normal, dir=back]",
        "  }",
        "  subgraph cluster_6",
        "  {",
        "    graph[label=\"Detailed LogicalPlan\"]",
        "    7[shape=box label=\"Explain\\nSchema: [plan_type:Utf8, plan:Utf8]\"]",
        "    8[shape=box label=\"Projection: #aggregate_test_100.c1\\nSchema: [c1:Utf8]\"]",
        "    7 -> 8 [arrowhead=none, arrowtail=normal, dir=back]",
        "    9[shape=box label=\"Filter: #aggregate_test_100.c2 Gt Int64(10)\\nSchema: [c1:Utf8, c2:Int32]\"]",
        "    8 -> 9 [arrowhead=none, arrowtail=normal, dir=back]",
        "    10[shape=box label=\"TableScan: aggregate_test_100 projection=Some([0, 1])\\nSchema: [c1:Utf8, c2:Int32]\"]",
        "    9 -> 10 [arrowhead=none, arrowtail=normal, dir=back]",
        "  }",
        "}",
        "// End DataFusion GraphViz Plan",
    ];
    let formatted = plan.display_graphviz().to_string();
    let actual: Vec<&str> = formatted.trim().lines().collect();
    assert_eq!(
        expected, actual,
        "\n\nexpected:\n\n{:#?}\nactual:\n\n{:#?}\n\n",
        expected, actual
    );

    // Physical plan
    // Create plan
    let msg = format!("Creating physical plan for '{}': {:?}", sql, plan);
    let plan = ctx.create_physical_plan(&plan).expect(&msg);
    //
    // Execute plan
    let msg = format!("Executing physical plan for '{}': {:?}", sql, plan);
    let results = collect(plan).await.expect(&msg);
    let actual = result_vec(&results);
    // flatten to a single string
    let actual = actual.into_iter().map(|r| r.join("\t")).collect::<String>();
    // Since the plan contains path that are environmentally dependant (e.g. full path of the test file), only verify important content
    assert_contains!(&actual, "logical_plan");
    assert_contains!(&actual, "Projection: #aggregate_test_100.c1");
    assert_contains!(actual, "Filter: #aggregate_test_100.c2 Gt Int64(10)");
}

#[tokio::test]
async fn csv_explain_verbose() {
    let mut ctx = ExecutionContext::new();
    register_aggregate_csv_by_sql(&mut ctx).await;
    let sql = "EXPLAIN VERBOSE SELECT c1 FROM aggregate_test_100 where c2 > 10";
    let actual = execute(&mut ctx, sql).await;

    // flatten to a single string
    let actual = actual.into_iter().map(|r| r.join("\t")).collect::<String>();

    // Don't actually test the contents of the debuging output (as
    // that may change and keeping this test updated will be a
    // pain). Instead just check for a few key pieces.
    assert_contains!(&actual, "logical_plan");
    assert_contains!(&actual, "physical_plan");
    assert_contains!(&actual, "#aggregate_test_100.c2 Gt Int64(10)");

    // ensure the "same text as above" optimization is working
    assert_contains!(actual, "SAME TEXT AS ABOVE");
}

#[tokio::test]
async fn csv_explain_verbose_plans() {
    // This test verify the look of each plan in its full cycle plan creation

    let mut ctx = ExecutionContext::new();
    register_aggregate_csv_by_sql(&mut ctx).await;
    let sql = "EXPLAIN VERBOSE SELECT c1 FROM aggregate_test_100 where c2 > 10";

    // Logical plan
    // Create plan
    let msg = format!("Creating logical plan for '{}'", sql);
    let plan = ctx.create_logical_plan(sql).expect(&msg);
    let logical_schema = plan.schema();
    //
    println!("SQL: {}", sql);

    //
    // Verify schema
    let expected = vec![
        "Explain [plan_type:Utf8, plan:Utf8]",
        "  Projection: #aggregate_test_100.c1 [c1:Utf8]",
        "    Filter: #aggregate_test_100.c2 Gt Int64(10) [c1:Utf8, c2:Int32, c3:Int16, c4:Int16, c5:Int32, c6:Int64, c7:Int16, c8:Int32, c9:Int64, c10:Utf8, c11:Float32, c12:Float64, c13:Utf8]",
        "      TableScan: aggregate_test_100 projection=None [c1:Utf8, c2:Int32, c3:Int16, c4:Int16, c5:Int32, c6:Int64, c7:Int16, c8:Int32, c9:Int64, c10:Utf8, c11:Float32, c12:Float64, c13:Utf8]",
    ];
    let formatted = plan.display_indent_schema().to_string();
    let actual: Vec<&str> = formatted.trim().lines().collect();
    assert_eq!(
        expected, actual,
        "\n\nexpected:\n\n{:#?}\nactual:\n\n{:#?}\n\n",
        expected, actual
    );
    //
    // Verify the text format of the plan
    let expected = vec![
        "Explain",
        "  Projection: #aggregate_test_100.c1",
        "    Filter: #aggregate_test_100.c2 Gt Int64(10)",
        "      TableScan: aggregate_test_100 projection=None",
    ];
    let formatted = plan.display_indent().to_string();
    let actual: Vec<&str> = formatted.trim().lines().collect();
    assert_eq!(
        expected, actual,
        "\n\nexpected:\n\n{:#?}\nactual:\n\n{:#?}\n\n",
        expected, actual
    );
    //
    // verify the grahviz format of the plan
    let expected = vec![
        "// Begin DataFusion GraphViz Plan (see https://graphviz.org)",
        "digraph {",
        "  subgraph cluster_1",
        "  {",
        "    graph[label=\"LogicalPlan\"]",
        "    2[shape=box label=\"Explain\"]",
        "    3[shape=box label=\"Projection: #aggregate_test_100.c1\"]",
        "    2 -> 3 [arrowhead=none, arrowtail=normal, dir=back]",
        "    4[shape=box label=\"Filter: #aggregate_test_100.c2 Gt Int64(10)\"]",
        "    3 -> 4 [arrowhead=none, arrowtail=normal, dir=back]",
        "    5[shape=box label=\"TableScan: aggregate_test_100 projection=None\"]",
        "    4 -> 5 [arrowhead=none, arrowtail=normal, dir=back]",
        "  }",
        "  subgraph cluster_6",
        "  {",
        "    graph[label=\"Detailed LogicalPlan\"]",
        "    7[shape=box label=\"Explain\\nSchema: [plan_type:Utf8, plan:Utf8]\"]",
        "    8[shape=box label=\"Projection: #aggregate_test_100.c1\\nSchema: [c1:Utf8]\"]",
        "    7 -> 8 [arrowhead=none, arrowtail=normal, dir=back]",
        "    9[shape=box label=\"Filter: #aggregate_test_100.c2 Gt Int64(10)\\nSchema: [c1:Utf8, c2:Int32, c3:Int16, c4:Int16, c5:Int32, c6:Int64, c7:Int16, c8:Int32, c9:Int64, c10:Utf8, c11:Float32, c12:Float64, c13:Utf8]\"]",
        "    8 -> 9 [arrowhead=none, arrowtail=normal, dir=back]",
        "    10[shape=box label=\"TableScan: aggregate_test_100 projection=None\\nSchema: [c1:Utf8, c2:Int32, c3:Int16, c4:Int16, c5:Int32, c6:Int64, c7:Int16, c8:Int32, c9:Int64, c10:Utf8, c11:Float32, c12:Float64, c13:Utf8]\"]",
        "    9 -> 10 [arrowhead=none, arrowtail=normal, dir=back]",
        "  }",
        "}",
        "// End DataFusion GraphViz Plan",
    ];
    let formatted = plan.display_graphviz().to_string();
    let actual: Vec<&str> = formatted.trim().lines().collect();
    assert_eq!(
        expected, actual,
        "\n\nexpected:\n\n{:#?}\nactual:\n\n{:#?}\n\n",
        expected, actual
    );

    // Optimized logical plan
    //
    let msg = format!("Optimizing logical plan for '{}': {:?}", sql, plan);
    let plan = ctx.optimize(&plan).expect(&msg);
    let optimized_logical_schema = plan.schema();
    // Both schema has to be the same
    assert_eq!(logical_schema.as_ref(), optimized_logical_schema.as_ref());
    //
    // Verify schema
    let expected = vec![
        "Explain [plan_type:Utf8, plan:Utf8]",
        "  Projection: #aggregate_test_100.c1 [c1:Utf8]",
        "    Filter: #aggregate_test_100.c2 Gt Int64(10) [c1:Utf8, c2:Int32]",
        "      TableScan: aggregate_test_100 projection=Some([0, 1]) [c1:Utf8, c2:Int32]",
    ];
    let formatted = plan.display_indent_schema().to_string();
    let actual: Vec<&str> = formatted.trim().lines().collect();
    assert_eq!(
        expected, actual,
        "\n\nexpected:\n\n{:#?}\nactual:\n\n{:#?}\n\n",
        expected, actual
    );
    //
    // Verify the text format of the plan
    let expected = vec![
        "Explain",
        "  Projection: #aggregate_test_100.c1",
        "    Filter: #aggregate_test_100.c2 Gt Int64(10)",
        "      TableScan: aggregate_test_100 projection=Some([0, 1])",
    ];
    let formatted = plan.display_indent().to_string();
    let actual: Vec<&str> = formatted.trim().lines().collect();
    assert_eq!(
        expected, actual,
        "\n\nexpected:\n\n{:#?}\nactual:\n\n{:#?}\n\n",
        expected, actual
    );
    //
    // verify the grahviz format of the plan
    let expected = vec![
        "// Begin DataFusion GraphViz Plan (see https://graphviz.org)",
        "digraph {",
        "  subgraph cluster_1",
        "  {",
        "    graph[label=\"LogicalPlan\"]",
        "    2[shape=box label=\"Explain\"]",
        "    3[shape=box label=\"Projection: #aggregate_test_100.c1\"]",
        "    2 -> 3 [arrowhead=none, arrowtail=normal, dir=back]",
        "    4[shape=box label=\"Filter: #aggregate_test_100.c2 Gt Int64(10)\"]",
        "    3 -> 4 [arrowhead=none, arrowtail=normal, dir=back]",
        "    5[shape=box label=\"TableScan: aggregate_test_100 projection=Some([0, 1])\"]",
        "    4 -> 5 [arrowhead=none, arrowtail=normal, dir=back]",
        "  }",
        "  subgraph cluster_6",
        "  {",
        "    graph[label=\"Detailed LogicalPlan\"]",
        "    7[shape=box label=\"Explain\\nSchema: [plan_type:Utf8, plan:Utf8]\"]",
        "    8[shape=box label=\"Projection: #aggregate_test_100.c1\\nSchema: [c1:Utf8]\"]",
        "    7 -> 8 [arrowhead=none, arrowtail=normal, dir=back]",
        "    9[shape=box label=\"Filter: #aggregate_test_100.c2 Gt Int64(10)\\nSchema: [c1:Utf8, c2:Int32]\"]",
        "    8 -> 9 [arrowhead=none, arrowtail=normal, dir=back]",
        "    10[shape=box label=\"TableScan: aggregate_test_100 projection=Some([0, 1])\\nSchema: [c1:Utf8, c2:Int32]\"]",
        "    9 -> 10 [arrowhead=none, arrowtail=normal, dir=back]",
        "  }",
        "}",
        "// End DataFusion GraphViz Plan",
    ];
    let formatted = plan.display_graphviz().to_string();
    let actual: Vec<&str> = formatted.trim().lines().collect();
    assert_eq!(
        expected, actual,
        "\n\nexpected:\n\n{:#?}\nactual:\n\n{:#?}\n\n",
        expected, actual
    );

    // Physical plan
    // Create plan
    let msg = format!("Creating physical plan for '{}': {:?}", sql, plan);
    let plan = ctx.create_physical_plan(&plan).expect(&msg);
    //
    // Execute plan
    let msg = format!("Executing physical plan for '{}': {:?}", sql, plan);
    let results = collect(plan).await.expect(&msg);
    let actual = result_vec(&results);
    // flatten to a single string
    let actual = actual.into_iter().map(|r| r.join("\t")).collect::<String>();
    // Since the plan contains path that are environmentally
    // dependant(e.g. full path of the test file), only verify
    // important content
    assert_contains!(&actual, "logical_plan after projection_push_down");
    assert_contains!(&actual, "physical_plan");
    assert_contains!(&actual, "FilterExec: CAST(c2@1 AS Int64) > 10");
    assert_contains!(actual, "ProjectionExec: expr=[c1@0 as c1]");
}

#[tokio::test]
async fn explain_analyze_runs_optimizers() {
    // repro for https://github.com/apache/arrow-datafusion/issues/917
    // where EXPLAIN ANALYZE was not correctly running optiimizer
    let mut ctx = ExecutionContext::new();
    register_alltypes_parquet(&mut ctx);

    // This happens as an optimization pass where count(*) can be
    // answered using statistics only.
    let expected = "EmptyExec: produce_one_row=true";

    let sql = "EXPLAIN SELECT count(*) from alltypes_plain";
    let actual = execute_to_batches(&mut ctx, sql).await;
    let actual = arrow::util::pretty::pretty_format_batches(&actual).unwrap();
    assert_contains!(actual, expected);

    // EXPLAIN ANALYZE should work the same
    let sql = "EXPLAIN  ANALYZE SELECT count(*) from alltypes_plain";
    let actual = execute_to_batches(&mut ctx, sql).await;
    let actual = arrow::util::pretty::pretty_format_batches(&actual).unwrap();
    assert_contains!(actual, expected);
}

fn aggr_test_schema() -> SchemaRef {
    Arc::new(Schema::new(vec![
        Field::new("c1", DataType::Utf8, false),
        Field::new("c2", DataType::UInt32, false),
        Field::new("c3", DataType::Int8, false),
        Field::new("c4", DataType::Int16, false),
        Field::new("c5", DataType::Int32, false),
        Field::new("c6", DataType::Int64, false),
        Field::new("c7", DataType::UInt8, false),
        Field::new("c8", DataType::UInt16, false),
        Field::new("c9", DataType::UInt32, false),
        Field::new("c10", DataType::UInt64, false),
        Field::new("c11", DataType::Float32, false),
        Field::new("c12", DataType::Float64, false),
        Field::new("c13", DataType::Utf8, false),
    ]))
}

async fn register_aggregate_csv_by_sql(ctx: &mut ExecutionContext) {
    let testdata = datafusion::test_util::arrow_test_data();

    // TODO: The following c9 should be migrated to UInt32 and c10 should be UInt64 once
    // unsigned is supported.
    let df = ctx
        .sql(&format!(
            "
    CREATE EXTERNAL TABLE aggregate_test_100 (
        c1  VARCHAR NOT NULL,
        c2  INT NOT NULL,
        c3  SMALLINT NOT NULL,
        c4  SMALLINT NOT NULL,
        c5  INT NOT NULL,
        c6  BIGINT NOT NULL,
        c7  SMALLINT NOT NULL,
        c8  INT NOT NULL,
        c9  BIGINT NOT NULL,
        c10 VARCHAR NOT NULL,
        c11 FLOAT NOT NULL,
        c12 DOUBLE NOT NULL,
        c13 VARCHAR NOT NULL
    )
    STORED AS CSV
    WITH HEADER ROW
    LOCATION '{}/csv/aggregate_test_100.csv'
    ",
            testdata
        ))
        .expect("Creating dataframe for CREATE EXTERNAL TABLE");

    // Mimic the CLI and execute the resulting plan -- even though it
    // is effectively a no-op (returns zero rows)
    let results = df.collect().await.expect("Executing CREATE EXTERNAL TABLE");
    assert!(
        results.is_empty(),
        "Expected no rows from executing CREATE EXTERNAL TABLE"
    );
}

fn register_aggregate_csv(ctx: &mut ExecutionContext) -> Result<()> {
    let testdata = datafusion::test_util::arrow_test_data();
    let schema = aggr_test_schema();
    ctx.register_csv(
        "aggregate_test_100",
        &format!("{}/csv/aggregate_test_100.csv", testdata),
        CsvReadOptions::new().schema(&schema),
    )?;
    Ok(())
}

fn register_aggregate_simple_csv(ctx: &mut ExecutionContext) -> Result<()> {
    // It's not possible to use aggregate_test_100, not enought similar values to test grouping on floats
    let schema = Arc::new(Schema::new(vec![
        Field::new("c1", DataType::Float32, false),
        Field::new("c2", DataType::Float64, false),
        Field::new("c3", DataType::Boolean, false),
    ]));

    ctx.register_csv(
        "aggregate_simple",
        "tests/aggregate_simple.csv",
        CsvReadOptions::new().schema(&schema),
    )?;
    Ok(())
}

fn register_alltypes_parquet(ctx: &mut ExecutionContext) {
    let testdata = datafusion::test_util::parquet_test_data();
    ctx.register_parquet(
        "alltypes_plain",
        &format!("{}/alltypes_plain.parquet", testdata),
    )
    .unwrap();
}

/// Execute query and return result set as 2-d table of Vecs
/// `result[row][column]`
async fn execute_to_batches(ctx: &mut ExecutionContext, sql: &str) -> Vec<RecordBatch> {
    let msg = format!("Creating logical plan for '{}'", sql);
    let plan = ctx.create_logical_plan(sql).expect(&msg);
    let logical_schema = plan.schema();

    let msg = format!("Optimizing logical plan for '{}': {:?}", sql, plan);
    let plan = ctx.optimize(&plan).expect(&msg);
    let optimized_logical_schema = plan.schema();

    let msg = format!("Creating physical plan for '{}': {:?}", sql, plan);
    let plan = ctx.create_physical_plan(&plan).expect(&msg);

    let msg = format!("Executing physical plan for '{}': {:?}", sql, plan);
    let results = collect(plan).await.expect(&msg);

    assert_eq!(logical_schema.as_ref(), optimized_logical_schema.as_ref());
    results
}

/// Execute query and return result set as 2-d table of Vecs
/// `result[row][column]`
async fn execute(ctx: &mut ExecutionContext, sql: &str) -> Vec<Vec<String>> {
    result_vec(&execute_to_batches(ctx, sql).await)
}

/// Converts the results into a 2d array of strings, `result[row][column]`
/// Special cases nulls to NULL for testing
fn result_vec(results: &[RecordBatch]) -> Vec<Vec<String>> {
    let mut result = vec![];
    for batch in results {
        let display_col = batch
            .columns()
            .iter()
            .map(|x| {
                get_display(x.as_ref())
                    .unwrap_or_else(|_| Box::new(|_| "???".to_string()))
            })
            .collect::<Vec<_>>();
        for row_index in 0..batch.num_rows() {
            let row_vec = display_col
                .iter()
                .map(|display_col| display_col(row_index))
                .collect();
            result.push(row_vec);
        }
    }
    result
}

async fn generic_query_length<O: Offset>(datatype: DataType) -> Result<()> {
    let schema = Arc::new(Schema::new(vec![Field::new("c1", datatype, false)]));

    let data = RecordBatch::try_new(
        schema.clone(),
        vec![Arc::new(Utf8Array::<O>::from_slice(vec![
            "", "a", "aa", "aaa",
        ]))],
    )?;

    let table = MemTable::try_new(schema, vec![vec![data]])?;

    let mut ctx = ExecutionContext::new();
    ctx.register_table("test", Arc::new(table))?;
    let sql = "SELECT length(c1) FROM test";
    let actual = execute(&mut ctx, sql).await;
    let expected = vec![vec!["0"], vec!["1"], vec!["2"], vec!["3"]];
    assert_eq!(expected, actual);
    Ok(())
}

#[tokio::test]
#[cfg_attr(not(feature = "unicode_expressions"), ignore)]
async fn query_length() -> Result<()> {
    generic_query_length::<i32>(DataType::Utf8).await
}

#[tokio::test]
#[cfg_attr(not(feature = "unicode_expressions"), ignore)]
async fn query_large_length() -> Result<()> {
    generic_query_length::<i64>(DataType::LargeUtf8).await
}

#[tokio::test]
async fn query_not() -> Result<()> {
    let schema = Arc::new(Schema::new(vec![Field::new("c1", DataType::Boolean, true)]));

    let data = RecordBatch::try_new(
        schema.clone(),
        vec![Arc::new(BooleanArray::from(vec![
            Some(false),
            None,
            Some(true),
        ]))],
    )?;

    let table = MemTable::try_new(schema, vec![vec![data]])?;

    let mut ctx = ExecutionContext::new();
    ctx.register_table("test", Arc::new(table))?;
    let sql = "SELECT NOT c1 FROM test";
    let actual = execute(&mut ctx, sql).await;
    let expected = vec![vec!["true"], vec!["NULL"], vec!["false"]];
    assert_eq!(expected, actual);
    Ok(())
}

#[tokio::test]
async fn query_concat() -> Result<()> {
    let schema = Arc::new(Schema::new(vec![
        Field::new("c1", DataType::Utf8, false),
        Field::new("c2", DataType::Int32, true),
    ]));

    let data = RecordBatch::try_new(
        schema.clone(),
        vec![
            Arc::new(Utf8Array::<i32>::from_slice(vec!["", "a", "aa", "aaa"])),
            Arc::new(Int32Array::from(vec![Some(0), Some(1), None, Some(3)])),
        ],
    )?;

    let table = MemTable::try_new(schema, vec![vec![data]])?;

    let mut ctx = ExecutionContext::new();
    ctx.register_table("test", Arc::new(table))?;
    let sql = "SELECT concat(c1, '-hi-', cast(c2 as varchar)) FROM test";
    let actual = execute(&mut ctx, sql).await;
    let expected = vec![
        vec!["-hi-0"],
        vec!["a-hi-1"],
        vec!["aa-hi-"],
        vec!["aaa-hi-3"],
    ];
    assert_eq!(expected, actual);
    Ok(())
}

#[tokio::test]
async fn query_array() -> Result<()> {
    let schema = Arc::new(Schema::new(vec![
        Field::new("c1", DataType::Utf8, false),
        Field::new("c2", DataType::Int32, true),
    ]));

    let data = RecordBatch::try_new(
        schema.clone(),
        vec![
            Arc::new(Utf8Array::<i32>::from_slice(vec!["", "a", "aa", "aaa"])),
            Arc::new(Int32Array::from(vec![Some(0), Some(1), None, Some(3)])),
        ],
    )?;

    let table = MemTable::try_new(schema, vec![vec![data]])?;

    let mut ctx = ExecutionContext::new();
    ctx.register_table("test", Arc::new(table))?;
    let sql = "SELECT array(c1, cast(c2 as varchar)) FROM test";
    let actual = execute(&mut ctx, sql).await;
    let expected = vec![
        vec!["[,0]"],
        vec!["[a,1]"],
        vec!["[aa,NULL]"],
        vec!["[aaa,3]"],
    ];
    assert_eq!(expected, actual);
    Ok(())
}

#[tokio::test]
async fn csv_query_sum_cast() {
    let mut ctx = ExecutionContext::new();
    register_aggregate_csv_by_sql(&mut ctx).await;
    // c8 = i32; c9 = i64
    let sql = "SELECT c8 + c9 FROM aggregate_test_100";
    // check that the physical and logical schemas are equal
    execute(&mut ctx, sql).await;
}

#[tokio::test]
async fn query_where_neg_num() -> Result<()> {
    let mut ctx = ExecutionContext::new();
    register_aggregate_csv_by_sql(&mut ctx).await;

    // Negative numbers do not parse correctly as of Arrow 2.0.0
    let sql = "select c7, c8 from aggregate_test_100 where c7 >= -2 and c7 < 10";
    let actual = execute(&mut ctx, sql).await;
    let expected = vec![
        vec!["7", "45465"],
        vec!["5", "40622"],
        vec!["0", "61069"],
        vec!["2", "20120"],
        vec!["4", "39363"],
    ];
    assert_eq!(expected, actual);

    // Also check floating point neg numbers
    let sql = "select c7, c8 from aggregate_test_100 where c7 >= -2.9 and c7 < 10";
    let actual = execute(&mut ctx, sql).await;
    let expected = vec![
        vec!["7", "45465"],
        vec!["5", "40622"],
        vec!["0", "61069"],
        vec!["2", "20120"],
        vec!["4", "39363"],
    ];
    assert_eq!(expected, actual);
    Ok(())
}

#[tokio::test]
async fn like() -> Result<()> {
    let mut ctx = ExecutionContext::new();
    register_aggregate_csv_by_sql(&mut ctx).await;
    let sql = "SELECT COUNT(c1) FROM aggregate_test_100 WHERE c13 LIKE '%FB%'";
    // check that the physical and logical schemas are equal
    let actual = execute(&mut ctx, sql).await;

    let expected = vec![vec!["1"]];
    assert_eq!(expected, actual);
    Ok(())
}

fn make_timestamp_table(time_unit: TimeUnit) -> Result<Arc<MemTable>> {
    let schema = Arc::new(Schema::new(vec![
        Field::new("ts", DataType::Timestamp(time_unit, None), false),
        Field::new("value", DataType::Int32, true),
    ]));

    let divisor = match time_unit {
        TimeUnit::Nanosecond => 1i64,
        TimeUnit::Microsecond => 1000,
        TimeUnit::Millisecond => 1_000_000,
        TimeUnit::Second => 1_000_000_000,
    };

    let nanotimestamps = vec![
        1599572549190855000, // 2020-09-08T13:42:29.190855+00:00
        1599568949190855000, // 2020-09-08T12:42:29.190855+00:00
        1599565349190855000, //2020-09-08T11:42:29.190855+00:00
    ];
    let values = nanotimestamps.into_iter().map(|x| x / divisor);

    let array = values
        .collect::<Int64Array>()
        .to(DataType::Timestamp(time_unit, None));

    let data = RecordBatch::try_new(
        schema.clone(),
        vec![
            Arc::new(array),
            Arc::new(Int32Array::from(vec![Some(1), Some(2), Some(3)])),
        ],
    )?;
    let table = MemTable::try_new(schema, vec![vec![data]])?;
    Ok(Arc::new(table))
}

fn make_timestamp_nano_table() -> Result<Arc<MemTable>> {
    make_timestamp_table(TimeUnit::Nanosecond)
}

#[tokio::test]
async fn to_timestamp() -> Result<()> {
    let mut ctx = ExecutionContext::new();
    ctx.register_table("ts_data", make_timestamp_nano_table()?)?;

    let sql = "SELECT COUNT(*) FROM ts_data where ts > to_timestamp('2020-09-08T12:00:00+00:00')";
    let actual = execute(&mut ctx, sql).await;

    let expected = vec![vec!["2"]];
    assert_eq!(expected, actual);
    Ok(())
}

#[tokio::test]
async fn to_timestamp_millis() -> Result<()> {
    let mut ctx = ExecutionContext::new();
    ctx.register_table("ts_data", make_timestamp_table(TimeUnit::Millisecond)?)?;

    let sql = "SELECT COUNT(*) FROM ts_data where ts > to_timestamp_millis('2020-09-08T12:00:00+00:00')";
    let actual = execute(&mut ctx, sql).await;

    let expected = vec![vec!["2"]];
    assert_eq!(expected, actual);
    Ok(())
}

#[tokio::test]
async fn to_timestamp_micros() -> Result<()> {
    let mut ctx = ExecutionContext::new();
    ctx.register_table("ts_data", make_timestamp_table(TimeUnit::Microsecond)?)?;

    let sql = "SELECT COUNT(*) FROM ts_data where ts > to_timestamp_micros('2020-09-08T12:00:00+00:00')";
    let actual = execute(&mut ctx, sql).await;

    let expected = vec![vec!["2"]];
    assert_eq!(expected, actual);
    Ok(())
}

#[tokio::test]
async fn to_timestamp_seconds() -> Result<()> {
    let mut ctx = ExecutionContext::new();
    ctx.register_table("ts_data", make_timestamp_table(TimeUnit::Second)?)?;

    let sql = "SELECT COUNT(*) FROM ts_data where ts > to_timestamp_seconds('2020-09-08T12:00:00+00:00')";
    let actual = execute(&mut ctx, sql).await;

    let expected = vec![vec!["2"]];
    assert_eq!(expected, actual);
    Ok(())
}

#[tokio::test]
async fn count_distinct_timestamps() -> Result<()> {
    let mut ctx = ExecutionContext::new();
    ctx.register_table("ts_data", make_timestamp_nano_table()?)?;

    let sql = "SELECT COUNT(DISTINCT(ts)) FROM ts_data";
    let actual = execute(&mut ctx, sql).await;

    let expected = vec![vec!["3"]];
    assert_eq!(expected, actual);
    Ok(())
}

#[tokio::test]
async fn query_is_null() -> Result<()> {
    let schema = Arc::new(Schema::new(vec![Field::new("c1", DataType::Float64, true)]));

    let data = RecordBatch::try_new(
        schema.clone(),
        vec![Arc::new(Float64Array::from(vec![
            Some(1.0),
            None,
            Some(f64::NAN),
        ]))],
    )?;

    let table = MemTable::try_new(schema, vec![vec![data]])?;

    let mut ctx = ExecutionContext::new();
    ctx.register_table("test", Arc::new(table))?;
    let sql = "SELECT c1 IS NULL FROM test";
    let actual = execute(&mut ctx, sql).await;
    let expected = vec![vec!["false"], vec!["true"], vec!["false"]];
    assert_eq!(expected, actual);
    Ok(())
}

#[tokio::test]
async fn query_is_not_null() -> Result<()> {
    let schema = Arc::new(Schema::new(vec![Field::new("c1", DataType::Float64, true)]));

    let data = RecordBatch::try_new(
        schema.clone(),
        vec![Arc::new(Float64Array::from(vec![
            Some(1.0),
            None,
            Some(f64::NAN),
        ]))],
    )?;

    let table = MemTable::try_new(schema, vec![vec![data]])?;

    let mut ctx = ExecutionContext::new();
    ctx.register_table("test", Arc::new(table))?;
    let sql = "SELECT c1 IS NOT NULL FROM test";
    let actual = execute(&mut ctx, sql).await;
    let expected = vec![vec!["true"], vec!["false"], vec!["true"]];

    assert_eq!(expected, actual);
    Ok(())
}

#[tokio::test]
async fn query_count_distinct() -> Result<()> {
    let schema = Arc::new(Schema::new(vec![Field::new("c1", DataType::Int32, true)]));

    let data = RecordBatch::try_new(
        schema.clone(),
        vec![Arc::new(Int32Array::from(vec![
            Some(0),
            Some(1),
            None,
            Some(3),
            Some(3),
        ]))],
    )?;

    let table = MemTable::try_new(schema, vec![vec![data]])?;

    let mut ctx = ExecutionContext::new();
    ctx.register_table("test", Arc::new(table))?;
    let sql = "SELECT COUNT(DISTINCT c1) FROM test";
    let actual = execute(&mut ctx, sql).await;
    let expected = vec![vec!["3".to_string()]];
    assert_eq!(expected, actual);
    Ok(())
}

#[tokio::test]
<<<<<<< HEAD
async fn query_on_string_dictionary() -> Result<()> {
    // Test to ensure DataFusion can operate on dictionary types
    // Use StringDictionary (32 bit indexes = keys)
    let field_type =
        DataType::Dictionary(Box::new(DataType::Int32), Box::new(DataType::Utf8));
    let schema = Arc::new(Schema::new(vec![Field::new(
        "d1",
        field_type.clone(),
        true,
    )]));

    let data = vec![Some("one"), None, Some("three")];

    let mut array = MutableDictionaryArray::<i32, MutableUtf8Array<i32>>::new();
    array.try_extend(data)?;

    let data = RecordBatch::try_new(schema.clone(), vec![array.into_arc()])?;
=======
async fn query_group_on_null() -> Result<()> {
    let schema = Arc::new(Schema::new(vec![Field::new("c1", DataType::Int32, true)]));

    let data = RecordBatch::try_new(
        schema.clone(),
        vec![Arc::new(Int32Array::from(vec![
            Some(0),
            Some(3),
            None,
            Some(1),
            Some(3),
        ]))],
    )?;

    let table = MemTable::try_new(schema, vec![vec![data]])?;

    let mut ctx = ExecutionContext::new();
    ctx.register_table("test", Arc::new(table))?;
    let sql = "SELECT COUNT(*), c1 FROM test GROUP BY c1";

    let actual = execute_to_batches(&mut ctx, sql).await;

    // Note that the results also
    // include a row for NULL (c1=NULL, count = 1)
    let expected = vec![
        "+-----------------+----+",
        "| COUNT(UInt8(1)) | c1 |",
        "+-----------------+----+",
        "| 1               |    |",
        "| 1               | 0  |",
        "| 1               | 1  |",
        "| 2               | 3  |",
        "+-----------------+----+",
    ];
    assert_batches_sorted_eq!(expected, &actual);
    Ok(())
}

#[tokio::test]
async fn query_group_on_null_multi_col() -> Result<()> {
    let schema = Arc::new(Schema::new(vec![
        Field::new("c1", DataType::Int32, true),
        Field::new("c2", DataType::Utf8, true),
    ]));

    let data = RecordBatch::try_new(
        schema.clone(),
        vec![
            Arc::new(Int32Array::from(vec![
                Some(0),
                Some(0),
                Some(3),
                None,
                None,
                Some(3),
                Some(0),
                None,
                Some(3),
            ])),
            Arc::new(StringArray::from(vec![
                None,
                None,
                Some("foo"),
                None,
                Some("bar"),
                Some("foo"),
                None,
                Some("bar"),
                Some("foo"),
            ])),
        ],
    )?;
>>>>>>> 7932cb93

    let table = MemTable::try_new(schema, vec![vec![data]])?;

    let mut ctx = ExecutionContext::new();
    ctx.register_table("test", Arc::new(table))?;
    let sql = "SELECT COUNT(*), c1, c2 FROM test GROUP BY c1, c2";

    let actual = execute_to_batches(&mut ctx, sql).await;

    // Note that the results also include values for null
    // include a row for NULL (c1=NULL, count = 1)
    let expected = vec![
        "+-----------------+----+-----+",
        "| COUNT(UInt8(1)) | c1 | c2  |",
        "+-----------------+----+-----+",
        "| 1               |    |     |",
        "| 2               |    | bar |",
        "| 3               | 0  |     |",
        "| 3               | 3  | foo |",
        "+-----------------+----+-----+",
    ];
    assert_batches_sorted_eq!(expected, &actual);

    // Also run query with group columns reversed (results should be the same)
    let sql = "SELECT COUNT(*), c1, c2 FROM test GROUP BY c2, c1";
    let actual = execute_to_batches(&mut ctx, sql).await;
    assert_batches_sorted_eq!(expected, &actual);
    Ok(())
}

#[tokio::test]
async fn query_on_string_dictionary() -> Result<()> {
    // Test to ensure DataFusion can operate on dictionary types
    // Use StringDictionary (32 bit indexes = keys)
    let array = vec![Some("one"), None, Some("three")]
        .into_iter()
        .collect::<DictionaryArray<Int32Type>>();

    let batch =
        RecordBatch::try_from_iter(vec![("d1", Arc::new(array) as ArrayRef)]).unwrap();

    let table = MemTable::try_new(batch.schema(), vec![vec![batch]])?;
    let mut ctx = ExecutionContext::new();
    ctx.register_table("test", Arc::new(table))?;

    // Basic SELECT
    let sql = "SELECT * FROM test";
    let actual = execute(&mut ctx, sql).await;
    let expected = vec![vec!["one"], vec!["NULL"], vec!["three"]];
    assert_eq!(expected, actual);

    // basic filtering
    let sql = "SELECT * FROM test WHERE d1 IS NOT NULL";
    let actual = execute(&mut ctx, sql).await;
    let expected = vec![vec!["one"], vec!["three"]];
    assert_eq!(expected, actual);

    // filtering with constant
    let sql = "SELECT * FROM test WHERE d1 = 'three'";
    let actual = execute(&mut ctx, sql).await;
    let expected = vec![vec!["three"]];
    assert_eq!(expected, actual);

    // Expression evaluation
    let sql = "SELECT concat(d1, '-foo') FROM test";
    let actual = execute(&mut ctx, sql).await;
    let expected = vec![vec!["one-foo"], vec!["-foo"], vec!["three-foo"]];
    assert_eq!(expected, actual);

    // aggregation
    let sql = "SELECT COUNT(d1) FROM test";
    let actual = execute(&mut ctx, sql).await;
    let expected = vec![vec!["2"]];
    assert_eq!(expected, actual);

    // grouping
    let sql = "SELECT d1, COUNT(*) FROM test group by d1";
    let mut actual = execute(&mut ctx, sql).await;
    actual.sort();
    let expected = vec![vec!["NULL", "1"], vec!["one", "1"], vec!["three", "1"]];
    assert_eq!(expected, actual);

    // window functions
    let sql = "SELECT d1, row_number() OVER (partition by d1) FROM test";
    let mut actual = execute(&mut ctx, sql).await;
    actual.sort();
    let expected = vec![vec!["NULL", "1"], vec!["one", "1"], vec!["three", "1"]];
    assert_eq!(expected, actual);

    Ok(())
}

#[tokio::test]
async fn query_without_from() -> Result<()> {
    // Test for SELECT <expression> without FROM.
    // Should evaluate expressions in project position.
    let mut ctx = ExecutionContext::new();

    let sql = "SELECT 1";
    let actual = execute(&mut ctx, sql).await;
    let expected = vec![vec!["1"]];
    assert_eq!(expected, actual);

    let sql = "SELECT 1+2, 3/4, cos(0)";
    let actual = execute(&mut ctx, sql).await;
    let expected = vec![vec!["3", "0", "1"]];
    assert_eq!(expected, actual);

    Ok(())
}

#[tokio::test]
async fn query_cte() -> Result<()> {
    // Test for SELECT <expression> without FROM.
    // Should evaluate expressions in project position.
    let mut ctx = ExecutionContext::new();

    // simple with
    let sql = "WITH t AS (SELECT 1) SELECT * FROM t";
    let actual = execute(&mut ctx, sql).await;
    let expected = vec![vec!["1"]];
    assert_eq!(expected, actual);

    // with + union
    let sql =
        "WITH t AS (SELECT 1 AS a), u AS (SELECT 2 AS a) SELECT * FROM t UNION ALL SELECT * FROM u";
    let actual = execute(&mut ctx, sql).await;
    let expected = vec![vec!["1"], vec!["2"]];
    assert_eq!(expected, actual);

    // with + join
    let sql = "WITH t AS (SELECT 1 AS id1), u AS (SELECT 1 AS id2, 5 as x) SELECT x FROM t JOIN u ON (id1 = id2)";
    let actual = execute(&mut ctx, sql).await;
    let expected = vec![vec!["5"]];
    assert_eq!(expected, actual);

    // backward reference
    let sql = "WITH t AS (SELECT 1 AS id1), u AS (SELECT * FROM t) SELECT * from u";
    let actual = execute(&mut ctx, sql).await;
    let expected = vec![vec!["1"]];
    assert_eq!(expected, actual);

    Ok(())
}

#[tokio::test]
async fn query_cte_incorrect() -> Result<()> {
    let ctx = ExecutionContext::new();

    // self reference
    let sql = "WITH t AS (SELECT * FROM t) SELECT * from u";
    let plan = ctx.create_logical_plan(sql);
    assert!(plan.is_err());
    assert_eq!(
        format!("{}", plan.unwrap_err()),
        "Error during planning: Table or CTE with name \'t\' not found"
    );

    // forward referencing
    let sql = "WITH t AS (SELECT * FROM u), u AS (SELECT 1) SELECT * from u";
    let plan = ctx.create_logical_plan(sql);
    assert!(plan.is_err());
    assert_eq!(
        format!("{}", plan.unwrap_err()),
        "Error during planning: Table or CTE with name \'u\' not found"
    );

    // wrapping should hide u
    let sql = "WITH t AS (WITH u as (SELECT 1) SELECT 1) SELECT * from u";
    let plan = ctx.create_logical_plan(sql);
    assert!(plan.is_err());
    assert_eq!(
        format!("{}", plan.unwrap_err()),
        "Error during planning: Table or CTE with name \'u\' not found"
    );

    Ok(())
}

#[tokio::test]
async fn query_scalar_minus_array() -> Result<()> {
    let schema = Arc::new(Schema::new(vec![Field::new("c1", DataType::Int32, true)]));

    let data = RecordBatch::try_new(
        schema.clone(),
        vec![Arc::new(Int32Array::from(vec![
            Some(0),
            Some(1),
            None,
            Some(3),
        ]))],
    )?;

    let table = MemTable::try_new(schema, vec![vec![data]])?;

    let mut ctx = ExecutionContext::new();
    ctx.register_table("test", Arc::new(table))?;
    let sql = "SELECT 4 - c1 FROM test";
    let actual = execute(&mut ctx, sql).await;
    let expected = vec![vec!["4"], vec!["3"], vec!["NULL"], vec!["1"]];
    assert_eq!(expected, actual);
    Ok(())
}

fn assert_float_eq<T>(expected: &[Vec<T>], received: &[Vec<String>])
where
    T: AsRef<str>,
{
    expected
        .iter()
        .flatten()
        .zip(received.iter().flatten())
        .for_each(|(l, r)| {
            let (l, r) = (
                l.as_ref().parse::<f64>().unwrap(),
                r.as_str().parse::<f64>().unwrap(),
            );
            assert!((l - r).abs() <= 2.0 * f64::EPSILON);
        });
}

#[tokio::test]
async fn csv_between_expr() -> Result<()> {
    let mut ctx = ExecutionContext::new();
    register_aggregate_csv(&mut ctx)?;
    let sql = "SELECT c4 FROM aggregate_test_100 WHERE c12 BETWEEN 0.995 AND 1.0";
    let mut actual = execute(&mut ctx, sql).await;
    actual.sort();
    let expected = vec![vec!["10837"]];
    assert_eq!(expected, actual);
    Ok(())
}

#[tokio::test]
async fn csv_between_expr_negated() -> Result<()> {
    let mut ctx = ExecutionContext::new();
    register_aggregate_csv(&mut ctx)?;
    let sql = "SELECT c4 FROM aggregate_test_100 WHERE c12 NOT BETWEEN 0 AND 0.995";
    let mut actual = execute(&mut ctx, sql).await;
    actual.sort();
    let expected = vec![vec!["10837"]];
    assert_eq!(expected, actual);
    Ok(())
}

#[tokio::test]
async fn csv_group_by_date() -> Result<()> {
    let mut ctx = ExecutionContext::new();
    let schema = Arc::new(Schema::new(vec![
        Field::new("date", DataType::Date32, false),
        Field::new("cnt", DataType::Int32, false),
    ]));
    let data = RecordBatch::try_new(
        schema.clone(),
        vec![
            Arc::new(
                Int32Array::from([
                    Some(100),
                    Some(100),
                    Some(100),
                    Some(101),
                    Some(101),
                    Some(101),
                ])
                .to(DataType::Date32),
            ),
            Arc::new(Int32Array::from([
                Some(1),
                Some(2),
                Some(3),
                Some(3),
                Some(3),
                Some(3),
            ])),
        ],
    )?;
    let table = MemTable::try_new(schema, vec![vec![data]])?;

    ctx.register_table("dates", Arc::new(table))?;
    let sql = "SELECT SUM(cnt) FROM dates GROUP BY date";
    let actual = execute(&mut ctx, sql).await;
    let mut actual: Vec<String> = actual.iter().flatten().cloned().collect();
    actual.sort();
    let expected = vec!["6", "9"];
    assert_eq!(expected, actual);
    Ok(())
}

#[tokio::test]
async fn group_by_timestamp_millis() -> Result<()> {
    let mut ctx = ExecutionContext::new();

    let data_type = DataType::Timestamp(TimeUnit::Millisecond, None);
    let schema = Arc::new(Schema::new(vec![
        Field::new("timestamp", data_type.clone(), false),
        Field::new("count", DataType::Int32, false),
    ]));
    let base_dt = chrono::Utc.ymd(2018, 7, 1).and_hms(6, 0, 0); // 2018-Jul-01 06:00
    let hour1 = Duration::hours(1);
    let timestamps = vec![
        base_dt.timestamp_millis(),
        (base_dt + hour1).timestamp_millis(),
        base_dt.timestamp_millis(),
        base_dt.timestamp_millis(),
        (base_dt + hour1).timestamp_millis(),
        (base_dt + hour1).timestamp_millis(),
    ];
    let data = RecordBatch::try_new(
        schema.clone(),
        vec![
            Arc::new(Int64Array::from_slice(&timestamps).to(data_type)),
            Arc::new(Int32Array::from_slice(&[10, 20, 30, 40, 50, 60])),
        ],
    )?;
    let t1_table = MemTable::try_new(schema, vec![vec![data]])?;
    ctx.register_table("t1", Arc::new(t1_table)).unwrap();

    let sql =
        "SELECT timestamp, SUM(count) FROM t1 GROUP BY timestamp ORDER BY timestamp ASC";
    let actual = execute(&mut ctx, sql).await;
    let actual: Vec<String> = actual.iter().map(|row| row[1].clone()).collect();
    let expected = vec!["80", "130"];
    assert_eq!(expected, actual);
    Ok(())
}

macro_rules! test_expression {
    ($SQL:expr, $EXPECTED:expr) => {
        let mut ctx = ExecutionContext::new();
        let sql = format!("SELECT {}", $SQL);
        let actual = execute(&mut ctx, sql.as_str()).await;
        assert_eq!(actual[0][0], $EXPECTED);
    };
}

#[tokio::test]
async fn test_boolean_expressions() -> Result<()> {
    test_expression!("true", "true");
    test_expression!("false", "false");
    Ok(())
}

#[tokio::test]
#[cfg_attr(not(feature = "crypto_expressions"), ignore)]
async fn test_crypto_expressions() -> Result<()> {
    test_expression!("md5('tom')", "34b7da764b21d298ef307d04d8152dc5");
    test_expression!("md5('')", "d41d8cd98f00b204e9800998ecf8427e");
    test_expression!("md5(NULL)", "NULL");
    test_expression!(
        "sha224('tom')",
        "0bf6cb62649c42a9ae3876ab6f6d92ad36cb5414e495f8873292be4d"
    );
    test_expression!(
        "sha224('')",
        "d14a028c2a3a2bc9476102bb288234c415a2b01f828ea62ac5b3e42f"
    );
    test_expression!("sha224(NULL)", "NULL");
    test_expression!(
        "sha256('tom')",
        "e1608f75c5d7813f3d4031cb30bfb786507d98137538ff8e128a6ff74e84e643"
    );
    test_expression!(
        "sha256('')",
        "e3b0c44298fc1c149afbf4c8996fb92427ae41e4649b934ca495991b7852b855"
    );
    test_expression!("sha256(NULL)", "NULL");
    test_expression!("sha384('tom')", "096f5b68aa77848e4fdf5c1c0b350de2dbfad60ffd7c25d9ea07c6c19b8a4d55a9187eb117c557883f58c16dfac3e343");
    test_expression!("sha384('')", "38b060a751ac96384cd9327eb1b1e36a21fdb71114be07434c0cc7bf63f6e1da274edebfe76f65fbd51ad2f14898b95b");
    test_expression!("sha384(NULL)", "NULL");
    test_expression!("sha512('tom')", "6e1b9b3fe840680e37051f7ad5e959d6f39ad0f8885d855166f55c659469d3c8b78118c44a2a49c72ddb481cd6d8731034e11cc030070ba843a90b3495cb8d3e");
    test_expression!("sha512('')", "cf83e1357eefb8bdf1542850d66d8007d620e4050b5715dc83f4a921d36ce9ce47d0d13c5d85f2b0ff8318d2877eec2f63b931bd47417a81a538327af927da3e");
    test_expression!("sha512(NULL)", "NULL");
    Ok(())
}

#[tokio::test]
async fn test_interval_expressions() -> Result<()> {
    test_expression!(
        "interval '1'",
        "0 years 0 mons 0 days 0 hours 0 mins 1.00 secs"
    );
    test_expression!(
        "interval '1 second'",
        "0 years 0 mons 0 days 0 hours 0 mins 1.00 secs"
    );
    test_expression!(
        "interval '500 milliseconds'",
        "0 years 0 mons 0 days 0 hours 0 mins 0.500 secs"
    );
    test_expression!(
        "interval '5 second'",
        "0 years 0 mons 0 days 0 hours 0 mins 5.00 secs"
    );
    test_expression!(
        "interval '0.5 minute'",
        "0 years 0 mons 0 days 0 hours 0 mins 30.00 secs"
    );
    test_expression!(
        "interval '.5 minute'",
        "0 years 0 mons 0 days 0 hours 0 mins 30.00 secs"
    );
    test_expression!(
        "interval '5 minute'",
        "0 years 0 mons 0 days 0 hours 5 mins 0.00 secs"
    );
    test_expression!(
        "interval '5 minute 1 second'",
        "0 years 0 mons 0 days 0 hours 5 mins 1.00 secs"
    );
    test_expression!(
        "interval '1 hour'",
        "0 years 0 mons 0 days 1 hours 0 mins 0.00 secs"
    );
    test_expression!(
        "interval '5 hour'",
        "0 years 0 mons 0 days 5 hours 0 mins 0.00 secs"
    );
    test_expression!(
        "interval '1 day'",
        "0 years 0 mons 1 days 0 hours 0 mins 0.00 secs"
    );
    test_expression!(
        "interval '1 day 1'",
        "0 years 0 mons 1 days 0 hours 0 mins 1.00 secs"
    );
    test_expression!(
        "interval '0.5'",
        "0 years 0 mons 0 days 0 hours 0 mins 0.500 secs"
    );
    test_expression!(
        "interval '0.5 day 1'",
        "0 years 0 mons 0 days 12 hours 0 mins 1.00 secs"
    );
    test_expression!(
        "interval '0.49 day'",
        "0 years 0 mons 0 days 11 hours 45 mins 36.00 secs"
    );
    test_expression!(
        "interval '0.499 day'",
        "0 years 0 mons 0 days 11 hours 58 mins 33.596 secs"
    );
    test_expression!(
        "interval '0.4999 day'",
        "0 years 0 mons 0 days 11 hours 59 mins 51.364 secs"
    );
    test_expression!(
        "interval '0.49999 day'",
        "0 years 0 mons 0 days 11 hours 59 mins 59.136 secs"
    );
    test_expression!(
        "interval '0.49999999999 day'",
        "0 years 0 mons 0 days 12 hours 0 mins 0.00 secs"
    );
    test_expression!(
        "interval '5 day'",
        "0 years 0 mons 5 days 0 hours 0 mins 0.00 secs"
    );
    // Hour is ignored, this matches PostgreSQL
    test_expression!(
        "interval '5 day' hour",
        "0 years 0 mons 5 days 0 hours 0 mins 0.00 secs"
    );
    test_expression!(
        "interval '5 day 4 hours 3 minutes 2 seconds 100 milliseconds'",
        "0 years 0 mons 5 days 4 hours 3 mins 2.100 secs"
    );
    test_expression!(
        "interval '0.5 month'",
        "0 years 0 mons 15 days 0 hours 0 mins 0.00 secs"
    );
    test_expression!(
        "interval '0.5' month",
        "0 years 0 mons 15 days 0 hours 0 mins 0.00 secs"
    );
    test_expression!(
        "interval '1 month'",
        "0 years 1 mons 0 days 0 hours 0 mins 0.00 secs"
    );
    test_expression!(
        "interval '1' MONTH",
        "0 years 1 mons 0 days 0 hours 0 mins 0.00 secs"
    );
    test_expression!(
        "interval '5 month'",
        "0 years 5 mons 0 days 0 hours 0 mins 0.00 secs"
    );
    test_expression!(
        "interval '13 month'",
        "1 years 1 mons 0 days 0 hours 0 mins 0.00 secs"
    );
    test_expression!(
        "interval '0.5 year'",
        "0 years 6 mons 0 days 0 hours 0 mins 0.00 secs"
    );
    test_expression!(
        "interval '1 year'",
        "1 years 0 mons 0 days 0 hours 0 mins 0.00 secs"
    );
    test_expression!(
        "interval '2 year'",
        "2 years 0 mons 0 days 0 hours 0 mins 0.00 secs"
    );
    test_expression!(
        "interval '2' year",
        "2 years 0 mons 0 days 0 hours 0 mins 0.00 secs"
    );
    Ok(())
}

#[tokio::test]
async fn test_string_expressions() -> Result<()> {
    test_expression!("ascii('')", "0");
    test_expression!("ascii('x')", "120");
    test_expression!("ascii(NULL)", "NULL");
    test_expression!("bit_length('')", "0");
    test_expression!("bit_length('chars')", "40");
    test_expression!("bit_length('josé')", "40");
    test_expression!("bit_length(NULL)", "NULL");
    test_expression!("btrim(' xyxtrimyyx ', NULL)", "NULL");
    test_expression!("btrim(' xyxtrimyyx ')", "xyxtrimyyx");
    test_expression!("btrim('\n xyxtrimyyx \n')", "\n xyxtrimyyx \n");
    test_expression!("btrim('xyxtrimyyx', 'xyz')", "trim");
    test_expression!("btrim('\nxyxtrimyyx\n', 'xyz\n')", "trim");
    test_expression!("btrim(NULL, 'xyz')", "NULL");
    test_expression!("chr(CAST(120 AS int))", "x");
    test_expression!("chr(CAST(128175 AS int))", "💯");
    test_expression!("chr(CAST(NULL AS int))", "NULL");
    test_expression!("concat('a','b','c')", "abc");
    test_expression!("concat('abcde', 2, NULL, 22)", "abcde222");
    test_expression!("concat(NULL)", "");
    test_expression!("concat_ws(',', 'abcde', 2, NULL, 22)", "abcde,2,22");
    test_expression!("concat_ws('|','a','b','c')", "a|b|c");
    test_expression!("concat_ws('|',NULL)", "");
    test_expression!("concat_ws(NULL,'a',NULL,'b','c')", "NULL");
    test_expression!("initcap('')", "");
    test_expression!("initcap('hi THOMAS')", "Hi Thomas");
    test_expression!("initcap(NULL)", "NULL");
    test_expression!("lower('')", "");
    test_expression!("lower('TOM')", "tom");
    test_expression!("lower(NULL)", "NULL");
    test_expression!("ltrim(' zzzytest ', NULL)", "NULL");
    test_expression!("ltrim(' zzzytest ')", "zzzytest ");
    test_expression!("ltrim('zzzytest', 'xyz')", "test");
    test_expression!("ltrim(NULL, 'xyz')", "NULL");
    test_expression!("octet_length('')", "0");
    test_expression!("octet_length('chars')", "5");
    test_expression!("octet_length('josé')", "5");
    test_expression!("octet_length(NULL)", "NULL");
    test_expression!("repeat('Pg', 4)", "PgPgPgPg");
    test_expression!("repeat('Pg', CAST(NULL AS INT))", "NULL");
    test_expression!("repeat(NULL, 4)", "NULL");
    test_expression!("replace('abcdefabcdef', 'cd', 'XX')", "abXXefabXXef");
    test_expression!("replace('abcdefabcdef', 'cd', NULL)", "NULL");
    test_expression!("replace('abcdefabcdef', 'notmatch', 'XX')", "abcdefabcdef");
    test_expression!("replace('abcdefabcdef', NULL, 'XX')", "NULL");
    test_expression!("replace(NULL, 'cd', 'XX')", "NULL");
    test_expression!("rtrim(' testxxzx ')", " testxxzx");
    test_expression!("rtrim(' zzzytest ', NULL)", "NULL");
    test_expression!("rtrim('testxxzx', 'xyz')", "test");
    test_expression!("rtrim(NULL, 'xyz')", "NULL");
    test_expression!("split_part('abc~@~def~@~ghi', '~@~', 2)", "def");
    test_expression!("split_part('abc~@~def~@~ghi', '~@~', 20)", "");
    test_expression!("split_part(NULL, '~@~', 20)", "NULL");
    test_expression!("split_part('abc~@~def~@~ghi', NULL, 20)", "NULL");
    test_expression!(
        "split_part('abc~@~def~@~ghi', '~@~', CAST(NULL AS INT))",
        "NULL"
    );
    test_expression!("starts_with('alphabet', 'alph')", "true");
    test_expression!("starts_with('alphabet', 'blph')", "false");
    test_expression!("starts_with(NULL, 'blph')", "NULL");
    test_expression!("starts_with('alphabet', NULL)", "NULL");
    test_expression!("to_hex(2147483647)", "7fffffff");
    test_expression!("to_hex(9223372036854775807)", "7fffffffffffffff");
    test_expression!("to_hex(CAST(NULL AS int))", "NULL");
    test_expression!("trim(' tom ')", "tom");
    test_expression!("trim(LEADING ' ' FROM ' tom ')", "tom ");
    test_expression!("trim(TRAILING ' ' FROM ' tom ')", " tom");
    test_expression!("trim(BOTH ' ' FROM ' tom ')", "tom");
    test_expression!("trim(LEADING 'x' FROM 'xxxtomxxx')", "tomxxx");
    test_expression!("trim(TRAILING 'x' FROM 'xxxtomxxx')", "xxxtom");
    test_expression!("trim(BOTH 'x' FROM 'xxxtomxx')", "tom");
    test_expression!("trim(LEADING 'xy' FROM 'xyxabcxyzdefxyx')", "abcxyzdefxyx");
    test_expression!("trim(TRAILING 'xy' FROM 'xyxabcxyzdefxyx')", "xyxabcxyzdef");
    test_expression!("trim(BOTH 'xy' FROM 'xyxabcxyzdefxyx')", "abcxyzdef");
    test_expression!("trim(' tom')", "tom");
    test_expression!("trim('')", "");
    test_expression!("trim('tom ')", "tom");
    test_expression!("upper('')", "");
    test_expression!("upper('tom')", "TOM");
    test_expression!("upper(NULL)", "NULL");
    Ok(())
}

#[tokio::test]
#[cfg_attr(not(feature = "unicode_expressions"), ignore)]
async fn test_unicode_expressions() -> Result<()> {
    test_expression!("char_length('')", "0");
    test_expression!("char_length('chars')", "5");
    test_expression!("char_length('josé')", "4");
    test_expression!("char_length(NULL)", "NULL");
    test_expression!("character_length('')", "0");
    test_expression!("character_length('chars')", "5");
    test_expression!("character_length('josé')", "4");
    test_expression!("character_length(NULL)", "NULL");
    test_expression!("left('abcde', -2)", "abc");
    test_expression!("left('abcde', -200)", "");
    test_expression!("left('abcde', 0)", "");
    test_expression!("left('abcde', 2)", "ab");
    test_expression!("left('abcde', 200)", "abcde");
    test_expression!("left('abcde', CAST(NULL AS INT))", "NULL");
    test_expression!("left(NULL, 2)", "NULL");
    test_expression!("left(NULL, CAST(NULL AS INT))", "NULL");
    test_expression!("length('')", "0");
    test_expression!("length('chars')", "5");
    test_expression!("length('josé')", "4");
    test_expression!("length(NULL)", "NULL");
    test_expression!("lpad('hi', 5, 'xy')", "xyxhi");
    test_expression!("lpad('hi', 0)", "");
    test_expression!("lpad('hi', 21, 'abcdef')", "abcdefabcdefabcdefahi");
    test_expression!("lpad('hi', 5, 'xy')", "xyxhi");
    test_expression!("lpad('hi', 5, NULL)", "NULL");
    test_expression!("lpad('hi', 5)", "   hi");
    test_expression!("lpad('hi', CAST(NULL AS INT), 'xy')", "NULL");
    test_expression!("lpad('hi', CAST(NULL AS INT))", "NULL");
    test_expression!("lpad('xyxhi', 3)", "xyx");
    test_expression!("lpad(NULL, 0)", "NULL");
    test_expression!("lpad(NULL, 5, 'xy')", "NULL");
    test_expression!("reverse('abcde')", "edcba");
    test_expression!("reverse('loẅks')", "skẅol");
    test_expression!("reverse(NULL)", "NULL");
    test_expression!("right('abcde', -2)", "cde");
    test_expression!("right('abcde', -200)", "");
    test_expression!("right('abcde', 0)", "");
    test_expression!("right('abcde', 2)", "de");
    test_expression!("right('abcde', 200)", "abcde");
    test_expression!("right('abcde', CAST(NULL AS INT))", "NULL");
    test_expression!("right(NULL, 2)", "NULL");
    test_expression!("right(NULL, CAST(NULL AS INT))", "NULL");
    test_expression!("rpad('hi', 5, 'xy')", "hixyx");
    test_expression!("rpad('hi', 0)", "");
    test_expression!("rpad('hi', 21, 'abcdef')", "hiabcdefabcdefabcdefa");
    test_expression!("rpad('hi', 5, 'xy')", "hixyx");
    test_expression!("rpad('hi', 5, NULL)", "NULL");
    test_expression!("rpad('hi', 5)", "hi   ");
    test_expression!("rpad('hi', CAST(NULL AS INT), 'xy')", "NULL");
    test_expression!("rpad('hi', CAST(NULL AS INT))", "NULL");
    test_expression!("rpad('xyxhi', 3)", "xyx");
    test_expression!("strpos('abc', 'c')", "3");
    test_expression!("strpos('josé', 'é')", "4");
    test_expression!("strpos('joséésoj', 'so')", "6");
    test_expression!("strpos('joséésoj', 'abc')", "0");
    test_expression!("strpos(NULL, 'abc')", "NULL");
    test_expression!("strpos('joséésoj', NULL)", "NULL");
    test_expression!("substr('alphabet', -3)", "alphabet");
    test_expression!("substr('alphabet', 0)", "alphabet");
    test_expression!("substr('alphabet', 1)", "alphabet");
    test_expression!("substr('alphabet', 2)", "lphabet");
    test_expression!("substr('alphabet', 3)", "phabet");
    test_expression!("substr('alphabet', 30)", "");
    test_expression!("substr('alphabet', CAST(NULL AS int))", "NULL");
    test_expression!("substr('alphabet', 3, 2)", "ph");
    test_expression!("substr('alphabet', 3, 20)", "phabet");
    test_expression!("substr('alphabet', CAST(NULL AS int), 20)", "NULL");
    test_expression!("substr('alphabet', 3, CAST(NULL AS int))", "NULL");
    test_expression!("translate('12345', '143', 'ax')", "a2x5");
    test_expression!("translate(NULL, '143', 'ax')", "NULL");
    test_expression!("translate('12345', NULL, 'ax')", "NULL");
    test_expression!("translate('12345', '143', NULL)", "NULL");
    Ok(())
}

#[tokio::test]
#[cfg_attr(not(feature = "regex_expressions"), ignore)]
async fn test_regex_expressions() -> Result<()> {
    test_expression!("regexp_replace('ABCabcABC', '(abc)', 'X', 'gi')", "XXX");
    test_expression!("regexp_replace('ABCabcABC', '(abc)', 'X', 'i')", "XabcABC");
    test_expression!("regexp_replace('foobarbaz', 'b..', 'X', 'g')", "fooXX");
    test_expression!("regexp_replace('foobarbaz', 'b..', 'X')", "fooXbaz");
    test_expression!(
        "regexp_replace('foobarbaz', 'b(..)', 'X\\1Y', 'g')",
        "fooXarYXazY"
    );
    test_expression!(
        "regexp_replace('foobarbaz', 'b(..)', 'X\\1Y', NULL)",
        "NULL"
    );
    test_expression!("regexp_replace('foobarbaz', 'b(..)', NULL, 'g')", "NULL");
    test_expression!("regexp_replace('foobarbaz', NULL, 'X\\1Y', 'g')", "NULL");
    test_expression!("regexp_replace('Thomas', '.[mN]a.', 'M')", "ThM");
    test_expression!("regexp_replace(NULL, 'b(..)', 'X\\1Y', 'g')", "NULL");
    test_expression!("regexp_match('foobarbequebaz', '')", "[]");
    test_expression!(
        "regexp_match('foobarbequebaz', '(bar)(beque)')",
        "[bar, beque]"
    );
    test_expression!("regexp_match('foobarbequebaz', '(ba3r)(bequ34e)')", "NULL");
    test_expression!("regexp_match('aaa-0', '.*-(\\d)')", "[0]");
    test_expression!("regexp_match('bb-1', '.*-(\\d)')", "[1]");
    test_expression!("regexp_match('aa', '.*-(\\d)')", "NULL");
    test_expression!("regexp_match(NULL, '.*-(\\d)')", "NULL");
    test_expression!("regexp_match('aaa-0', NULL)", "NULL");
    Ok(())
}

#[tokio::test]
async fn test_extract_date_part() -> Result<()> {
    test_expression!("date_part('hour', CAST('2020-01-01' AS DATE))", "0");
    test_expression!("EXTRACT(HOUR FROM CAST('2020-01-01' AS DATE))", "0");
    test_expression!(
        "EXTRACT(HOUR FROM to_timestamp('2020-09-08T12:00:00+00:00'))",
        "12"
    );
    test_expression!("date_part('YEAR', CAST('2000-01-01' AS DATE))", "2000");
    test_expression!(
        "EXTRACT(year FROM to_timestamp('2020-09-08T12:00:00+00:00'))",
        "2020"
    );
    Ok(())
}

#[tokio::test]
async fn test_in_list_scalar() -> Result<()> {
    test_expression!("'a' IN ('a','b')", "true");
    test_expression!("'c' IN ('a','b')", "false");
    test_expression!("'c' NOT IN ('a','b')", "true");
    test_expression!("'a' NOT IN ('a','b')", "false");
    test_expression!("NULL IN ('a','b')", "NULL");
    test_expression!("NULL NOT IN ('a','b')", "NULL");
    test_expression!("'a' IN ('a','b',NULL)", "true");
    test_expression!("'c' IN ('a','b',NULL)", "NULL");
    test_expression!("'a' NOT IN ('a','b',NULL)", "false");
    test_expression!("'c' NOT IN ('a','b',NULL)", "NULL");
    test_expression!("0 IN (0,1,2)", "true");
    test_expression!("3 IN (0,1,2)", "false");
    test_expression!("3 NOT IN (0,1,2)", "true");
    test_expression!("0 NOT IN (0,1,2)", "false");
    test_expression!("NULL IN (0,1,2)", "NULL");
    test_expression!("NULL NOT IN (0,1,2)", "NULL");
    test_expression!("0 IN (0,1,2,NULL)", "true");
    test_expression!("3 IN (0,1,2,NULL)", "NULL");
    test_expression!("0 NOT IN (0,1,2,NULL)", "false");
    test_expression!("3 NOT IN (0,1,2,NULL)", "NULL");
    test_expression!("0.0 IN (0.0,0.1,0.2)", "true");
    test_expression!("0.3 IN (0.0,0.1,0.2)", "false");
    test_expression!("0.3 NOT IN (0.0,0.1,0.2)", "true");
    test_expression!("0.0 NOT IN (0.0,0.1,0.2)", "false");
    test_expression!("NULL IN (0.0,0.1,0.2)", "NULL");
    test_expression!("NULL NOT IN (0.0,0.1,0.2)", "NULL");
    test_expression!("0.0 IN (0.0,0.1,0.2,NULL)", "true");
    test_expression!("0.3 IN (0.0,0.1,0.2,NULL)", "NULL");
    test_expression!("0.0 NOT IN (0.0,0.1,0.2,NULL)", "false");
    test_expression!("0.3 NOT IN (0.0,0.1,0.2,NULL)", "NULL");
    test_expression!("'1' IN ('a','b',1)", "true");
    test_expression!("'2' IN ('a','b',1)", "false");
    test_expression!("'2' NOT IN ('a','b',1)", "true");
    test_expression!("'1' NOT IN ('a','b',1)", "false");
    test_expression!("NULL IN ('a','b',1)", "NULL");
    test_expression!("NULL NOT IN ('a','b',1)", "NULL");
    test_expression!("'1' IN ('a','b',NULL,1)", "true");
    test_expression!("'2' IN ('a','b',NULL,1)", "NULL");
    test_expression!("'1' NOT IN ('a','b',NULL,1)", "false");
    test_expression!("'2' NOT IN ('a','b',NULL,1)", "NULL");
    Ok(())
}

#[tokio::test]
async fn in_list_array() -> Result<()> {
    let mut ctx = ExecutionContext::new();
    register_aggregate_csv_by_sql(&mut ctx).await;
    let sql = "SELECT
            c1 IN ('a', 'c') AS utf8_in_true
            ,c1 IN ('x', 'y') AS utf8_in_false
            ,c1 NOT IN ('x', 'y') AS utf8_not_in_true
            ,c1 NOT IN ('a', 'c') AS utf8_not_in_false
            ,NULL IN ('a', 'c') AS utf8_in_null
        FROM aggregate_test_100 WHERE c12 < 0.05";
    let actual = execute(&mut ctx, sql).await;
    let expected = vec![
        vec!["true", "false", "true", "false", "NULL"],
        vec!["true", "false", "true", "false", "NULL"],
        vec!["true", "false", "true", "false", "NULL"],
        vec!["false", "false", "true", "true", "NULL"],
        vec!["false", "false", "true", "true", "NULL"],
        vec!["false", "false", "true", "true", "NULL"],
        vec!["false", "false", "true", "true", "NULL"],
    ];
    assert_eq!(expected, actual);
    Ok(())
}

// TODO Tests to prove correct implementation of INNER JOIN's with qualified names.
//  https://issues.apache.org/jira/projects/ARROW/issues/ARROW-11432.
#[tokio::test]
#[ignore]
async fn inner_join_qualified_names() -> Result<()> {
    // Setup the statements that test qualified names function correctly.
    let equivalent_sql = [
        "SELECT t1.a, t1.b, t1.c, t2.a, t2.b, t2.c
            FROM t1
            INNER JOIN t2 ON t1.a = t2.a
            ORDER BY t1.a",
        "SELECT t1.a, t1.b, t1.c, t2.a, t2.b, t2.c
            FROM t1
            INNER JOIN t2 ON t2.a = t1.a
            ORDER BY t1.a",
    ];

    let expected = vec![
        vec!["1", "10", "50", "1", "100", "500"],
        vec!["2", "20", "60", "2", "20", "600"],
        vec!["4", "40", "80", "4", "400", "800"],
    ];

    for sql in equivalent_sql.iter() {
        let mut ctx = create_join_context_qualified()?;
        let actual = execute(&mut ctx, sql).await;
        assert_eq!(expected, actual);
    }
    Ok(())
}

#[tokio::test]
async fn inner_join_nulls() {
    let sql = "SELECT * FROM (SELECT null AS id1) t1
            INNER JOIN (SELECT null AS id2) t2 ON id1 = id2";

    let expected: &[&[&str]] = &[];

    let mut ctx = create_join_context_qualified().unwrap();
    let actual = execute(&mut ctx, sql).await;

    // left and right shouldn't match anything
    assert_eq!(expected, actual);
}

#[tokio::test]
async fn qualified_table_references() -> Result<()> {
    let mut ctx = ExecutionContext::new();
    register_aggregate_csv(&mut ctx)?;

    for table_ref in &[
        "aggregate_test_100",
        "public.aggregate_test_100",
        "datafusion.public.aggregate_test_100",
    ] {
        let sql = format!("SELECT COUNT(*) FROM {}", table_ref);
        let results = execute(&mut ctx, &sql).await;
        assert_eq!(results, vec![vec!["100"]]);
    }
    Ok(())
}

#[tokio::test]
async fn invalid_qualified_table_references() -> Result<()> {
    let mut ctx = ExecutionContext::new();
    register_aggregate_csv(&mut ctx)?;

    for table_ref in &[
        "nonexistentschema.aggregate_test_100",
        "nonexistentcatalog.public.aggregate_test_100",
        "way.too.many.namespaces.as.ident.prefixes.aggregate_test_100",
    ] {
        let sql = format!("SELECT COUNT(*) FROM {}", table_ref);
        assert!(matches!(ctx.sql(&sql), Err(DataFusionError::Plan(_))));
    }
    Ok(())
}

#[tokio::test]
async fn test_cast_expressions() -> Result<()> {
    test_expression!("CAST('0' AS INT)", "0");
    test_expression!("CAST(NULL AS INT)", "NULL");
    test_expression!("TRY_CAST('0' AS INT)", "0");
    test_expression!("TRY_CAST('x' AS INT)", "NULL");
    Ok(())
}

#[tokio::test]
async fn test_current_timestamp_expressions() -> Result<()> {
    let t1 = chrono::Utc::now().timestamp();
    let mut ctx = ExecutionContext::new();
    let actual = execute(&mut ctx, "SELECT NOW(), NOW() as t2").await;
    let res1 = actual[0][0].as_str();
    let res2 = actual[0][1].as_str();
    let t3 = chrono::Utc::now().timestamp();
    let t2_naive =
        chrono::NaiveDateTime::parse_from_str(res1, "%Y-%m-%d %H:%M:%S%.6f").unwrap();

    let t2 = t2_naive.timestamp();
    assert!(t1 <= t2 && t2 <= t3);
    assert_eq!(res2, res1);

    Ok(())
}

#[tokio::test]
async fn test_current_timestamp_expressions_non_optimized() -> Result<()> {
    let t1 = chrono::Utc::now().timestamp();
    let ctx = ExecutionContext::new();
    let sql = "SELECT NOW(), NOW() as t2";

    let msg = format!("Creating logical plan for '{}'", sql);
    let plan = ctx.create_logical_plan(sql).expect(&msg);

    let msg = format!("Creating physical plan for '{}': {:?}", sql, plan);
    let plan = ctx.create_physical_plan(&plan).expect(&msg);

    let msg = format!("Executing physical plan for '{}': {:?}", sql, plan);
    let res = collect(plan).await.expect(&msg);
    let actual = result_vec(&res);

    let res1 = actual[0][0].as_str();
    let res2 = actual[0][1].as_str();
    let t3 = chrono::Utc::now().timestamp();
    let t2_naive =
        chrono::NaiveDateTime::parse_from_str(res1, "%Y-%m-%d %H:%M:%S%.6f").unwrap();

    let t2 = t2_naive.timestamp();
    assert!(t1 <= t2 && t2 <= t3);
    assert_eq!(res2, res1);

    Ok(())
}

#[tokio::test]
async fn test_random_expression() -> Result<()> {
    let mut ctx = create_ctx()?;
    let sql = "SELECT random() r1";
    let actual = execute(&mut ctx, sql).await;
    let r1 = actual[0][0].parse::<f64>().unwrap();
    assert!(0.0 <= r1);
    assert!(r1 < 1.0);
    Ok(())
}

#[tokio::test]
async fn test_cast_expressions_error() -> Result<()> {
    // sin(utf8) should error
    let mut ctx = create_ctx()?;
    register_aggregate_csv(&mut ctx)?;
    let sql = "SELECT CAST(c1 AS INT) FROM aggregate_test_100";
    let plan = ctx.create_logical_plan(sql).unwrap();
    let plan = ctx.optimize(&plan).unwrap();
    let plan = ctx.create_physical_plan(&plan).unwrap();
    let result = collect(plan).await;

    match result {
        Ok(_) => panic!("expected error"),
        Err(e) => {
            assert_contains!(e.to_string(),
                             "Cast error: Cannot cast string 'c' to value of arrow::datatypes::types::Int32Type type"
            );
        }
    }

    Ok(())
}

#[tokio::test]
async fn test_physical_plan_display_indent() {
    // Hard code target_partitions as it appears in the RepartitionExec output
    let config = ExecutionConfig::new().with_target_partitions(3);
    let mut ctx = ExecutionContext::with_config(config);
    register_aggregate_csv(&mut ctx).unwrap();
    let sql = "SELECT c1, MAX(c12), MIN(c12) as the_min \
               FROM aggregate_test_100 \
               WHERE c12 < 10 \
               GROUP BY c1 \
               ORDER BY the_min DESC \
               LIMIT 10";
    let plan = ctx.create_logical_plan(sql).unwrap();
    let plan = ctx.optimize(&plan).unwrap();

    let physical_plan = ctx.create_physical_plan(&plan).unwrap();
    let expected = vec![
        "GlobalLimitExec: limit=10",
        "  SortExec: [the_min@2 DESC]",
        "    CoalescePartitionsExec",
        "      ProjectionExec: expr=[c1@0 as c1, MAX(aggregate_test_100.c12)@1 as MAX(aggregate_test_100.c12), MIN(aggregate_test_100.c12)@2 as the_min]",
        "        HashAggregateExec: mode=FinalPartitioned, gby=[c1@0 as c1], aggr=[MAX(aggregate_test_100.c12), MIN(aggregate_test_100.c12)]",
        "          CoalesceBatchesExec: target_batch_size=4096",
        "            RepartitionExec: partitioning=Hash([Column { name: \"c1\", index: 0 }], 3)",
        "              HashAggregateExec: mode=Partial, gby=[c1@0 as c1], aggr=[MAX(aggregate_test_100.c12), MIN(aggregate_test_100.c12)]",
        "                CoalesceBatchesExec: target_batch_size=4096",
        "                  FilterExec: c12@1 < CAST(10 AS Float64)",
        "                    RepartitionExec: partitioning=RoundRobinBatch(3)",
        "                      CsvExec: source=Path(ARROW_TEST_DATA/csv/aggregate_test_100.csv: [ARROW_TEST_DATA/csv/aggregate_test_100.csv]), has_header=true",
    ];

    let data_path = datafusion::test_util::arrow_test_data();
    let actual = format!("{}", displayable(physical_plan.as_ref()).indent())
        .trim()
        .lines()
        // normalize paths
        .map(|s| s.replace(&data_path, "ARROW_TEST_DATA"))
        .collect::<Vec<_>>();

    assert_eq!(
        expected, actual,
        "expected:\n{:#?}\nactual:\n\n{:#?}\n",
        expected, actual
    );
}

#[tokio::test]
async fn test_physical_plan_display_indent_multi_children() {
    // Hard code target_partitions as it appears in the RepartitionExec output
    let config = ExecutionConfig::new().with_target_partitions(3);
    let mut ctx = ExecutionContext::with_config(config);
    // ensure indenting works for nodes with multiple children
    register_aggregate_csv(&mut ctx).unwrap();
    let sql = "SELECT c1 \
               FROM (select c1 from aggregate_test_100)\
               JOIN\
               (select c1 as c2 from aggregate_test_100)\
               ON c1=c2\
               ";

    let plan = ctx.create_logical_plan(sql).unwrap();
    let plan = ctx.optimize(&plan).unwrap();

    let physical_plan = ctx.create_physical_plan(&plan).unwrap();
    let expected = vec![
        "ProjectionExec: expr=[c1@0 as c1]",
        "  CoalesceBatchesExec: target_batch_size=4096",
        "    HashJoinExec: mode=Partitioned, join_type=Inner, on=[(Column { name: \"c1\", index: 0 }, Column { name: \"c2\", index: 0 })]",
        "      CoalesceBatchesExec: target_batch_size=4096",
        "        RepartitionExec: partitioning=Hash([Column { name: \"c1\", index: 0 }], 3)",
        "          ProjectionExec: expr=[c1@0 as c1]",
        "            RepartitionExec: partitioning=RoundRobinBatch(3)",
        "              CsvExec: source=Path(ARROW_TEST_DATA/csv/aggregate_test_100.csv: [ARROW_TEST_DATA/csv/aggregate_test_100.csv]), has_header=true",
        "      CoalesceBatchesExec: target_batch_size=4096",
        "        RepartitionExec: partitioning=Hash([Column { name: \"c2\", index: 0 }], 3)",
        "          ProjectionExec: expr=[c1@0 as c2]",
        "            RepartitionExec: partitioning=RoundRobinBatch(3)",
        "              CsvExec: source=Path(ARROW_TEST_DATA/csv/aggregate_test_100.csv: [ARROW_TEST_DATA/csv/aggregate_test_100.csv]), has_header=true",
    ];

    let data_path = datafusion::test_util::arrow_test_data();
    let actual = format!("{}", displayable(physical_plan.as_ref()).indent())
        .trim()
        .lines()
        // normalize paths
        .map(|s| s.replace(&data_path, "ARROW_TEST_DATA"))
        .collect::<Vec<_>>();

    assert_eq!(
        expected, actual,
        "expected:\n{:#?}\nactual:\n\n{:#?}\n",
        expected, actual
    );
}

#[tokio::test]
async fn test_aggregation_with_bad_arguments() -> Result<()> {
    let mut ctx = ExecutionContext::new();
    register_aggregate_csv(&mut ctx)?;
    let sql = "SELECT COUNT(DISTINCT) FROM aggregate_test_100";
    let logical_plan = ctx.create_logical_plan(sql)?;
    let physical_plan = ctx.create_physical_plan(&logical_plan);
    let err = physical_plan.unwrap_err();
    assert_eq!(err.to_string(), "Error during planning: Invalid or wrong number of arguments passed to aggregate: 'COUNT(DISTINCT )'");
    Ok(())
}

// Normalizes parts of an explain plan that vary from run to run (such as path)
fn normalize_for_explain(s: &str) -> String {
    // Convert things like /Users/alamb/Software/arrow/testing/data/csv/aggregate_test_100.csv
    // to ARROW_TEST_DATA/csv/aggregate_test_100.csv
    let data_path = datafusion::test_util::arrow_test_data();
    let s = s.replace(&data_path, "ARROW_TEST_DATA");

    // convert things like partitioning=RoundRobinBatch(16)
    // to partitioning=RoundRobinBatch(NUM_CORES)
    let needle = format!("RoundRobinBatch({})", num_cpus::get());
    s.replace(&needle, "RoundRobinBatch(NUM_CORES)")
}

/// Applies normalize_for_explain to every line
fn normalize_vec_for_explain(v: Vec<Vec<String>>) -> Vec<Vec<String>> {
    v.into_iter()
        .map(|l| {
            l.into_iter()
                .map(|s| normalize_for_explain(&s))
                .collect::<Vec<_>>()
        })
        .collect::<Vec<_>>()
}

#[tokio::test]
async fn test_partial_qualified_name() -> Result<()> {
    let mut ctx = create_join_context("t1_id", "t2_id")?;
    let sql = "SELECT t1.t1_id, t1_name FROM public.t1";
    let expected = vec![
        vec!["11", "a"],
        vec!["22", "b"],
        vec!["33", "c"],
        vec!["44", "d"],
    ];
    let actual = execute(&mut ctx, sql).await;
    assert_eq!(expected, actual);
    Ok(())
}

#[tokio::test]
async fn like_on_strings() -> Result<()> {
    let input = vec![Some("foo"), Some("bar"), None, Some("fazzz")]
        .into_iter()
        .collect::<StringArray>();

    let batch = RecordBatch::try_from_iter(vec![("c1", Arc::new(input) as _)]).unwrap();

    let table = MemTable::try_new(batch.schema(), vec![vec![batch]])?;
    let mut ctx = ExecutionContext::new();
    ctx.register_table("test", Arc::new(table))?;

    let sql = "SELECT * FROM test WHERE c1 LIKE '%a%'";
    let actual = execute_to_batches(&mut ctx, sql).await;
    let expected = vec![
        "+-------+",
        "| c1    |",
        "+-------+",
        "| bar   |",
        "| fazzz |",
        "+-------+",
    ];

    assert_batches_eq!(expected, &actual);
    Ok(())
}

#[tokio::test]
async fn like_on_string_dictionaries() -> Result<()> {
    let input = vec![Some("foo"), Some("bar"), None, Some("fazzz")]
        .into_iter()
        .collect::<DictionaryArray<Int32Type>>();

    let batch = RecordBatch::try_from_iter(vec![("c1", Arc::new(input) as _)]).unwrap();

    let table = MemTable::try_new(batch.schema(), vec![vec![batch]])?;
    let mut ctx = ExecutionContext::new();
    ctx.register_table("test", Arc::new(table))?;

    let sql = "SELECT * FROM test WHERE c1 LIKE '%a%'";
    let actual = execute_to_batches(&mut ctx, sql).await;
    let expected = vec![
        "+-------+",
        "| c1    |",
        "+-------+",
        "| bar   |",
        "| fazzz |",
        "+-------+",
    ];

    assert_batches_eq!(expected, &actual);
    Ok(())
}<|MERGE_RESOLUTION|>--- conflicted
+++ resolved
@@ -15,25 +15,18 @@
 // specific language governing permissions and limitations
 // under the License.
 
-<<<<<<< HEAD
-=======
 //! This module contains end to end tests of running SQL queries using
 //! DataFusion
 
 use std::convert::TryFrom;
->>>>>>> 7932cb93
 use std::sync::Arc;
 
 use chrono::Duration;
 
 use arrow::{array::*, datatypes::*, record_batch::RecordBatch};
 
-<<<<<<< HEAD
-use chrono::TimeZone;
-=======
 use datafusion::assert_batches_eq;
 use datafusion::assert_batches_sorted_eq;
->>>>>>> 7932cb93
 use datafusion::logical_plan::LogicalPlan;
 use datafusion::physical_plan::metrics::MetricValue;
 use datafusion::physical_plan::ExecutionPlan;
@@ -3215,25 +3208,6 @@
 }
 
 #[tokio::test]
-<<<<<<< HEAD
-async fn query_on_string_dictionary() -> Result<()> {
-    // Test to ensure DataFusion can operate on dictionary types
-    // Use StringDictionary (32 bit indexes = keys)
-    let field_type =
-        DataType::Dictionary(Box::new(DataType::Int32), Box::new(DataType::Utf8));
-    let schema = Arc::new(Schema::new(vec![Field::new(
-        "d1",
-        field_type.clone(),
-        true,
-    )]));
-
-    let data = vec![Some("one"), None, Some("three")];
-
-    let mut array = MutableDictionaryArray::<i32, MutableUtf8Array<i32>>::new();
-    array.try_extend(data)?;
-
-    let data = RecordBatch::try_new(schema.clone(), vec![array.into_arc()])?;
-=======
 async fn query_group_on_null() -> Result<()> {
     let schema = Arc::new(Schema::new(vec![Field::new("c1", DataType::Int32, true)]));
 
@@ -3306,7 +3280,6 @@
             ])),
         ],
     )?;
->>>>>>> 7932cb93
 
     let table = MemTable::try_new(schema, vec![vec![data]])?;
 
