--- conflicted
+++ resolved
@@ -50,13 +50,8 @@
 [dependencies]
 ahash = "0.7"
 hashbrown = { version = "0.11", features = ["raw"] }
-<<<<<<< HEAD
 arrow = { package = "arrow2", version="0.5", features = ["io_csv", "io_json", "io_parquet", "io_parquet_compression", "io_ipc", "io_print", "ahash", "merge_sort", "compute", "regex"] }
 parquet = { package = "parquet2", version = "0.4", default_features = false, features = ["stream"] }
-=======
-arrow = { version = "^5.3", features = ["prettyprint"] }
-parquet = { version = "^5.3", features = ["arrow"] }
->>>>>>> 6402200c
 sqlparser = "0.10"
 paste = "^1.0"
 num_cpus = "1.13.0"
