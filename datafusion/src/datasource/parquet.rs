// Licensed to the Apache Software Foundation (ASF) under one
// or more contributor license agreements.  See the NOTICE file
// distributed with this work for additional information
// regarding copyright ownership.  The ASF licenses this file
// to you under the Apache License, Version 2.0 (the
// "License"); you may not use this file except in compliance
// with the License.  You may obtain a copy of the License at
//
//   http://www.apache.org/licenses/LICENSE-2.0
//
// Unless required by applicable law or agreed to in writing,
// software distributed under the License is distributed on an
// "AS IS" BASIS, WITHOUT WARRANTIES OR CONDITIONS OF ANY
// KIND, either express or implied.  See the License for the
// specific language governing permissions and limitations
// under the License.

//! Parquet data source

use std::any::Any;
use std::fs::File;
use std::sync::Arc;

use parquet::arrow::ArrowReader;
use parquet::arrow::ParquetFileArrowReader;
use parquet::file::serialized_reader::SerializedFileReader;
use parquet::file::statistics::Statistics as ParquetStatistics;

use super::datasource::TableProviderFilterPushDown;
use crate::arrow::datatypes::{DataType, Field, Schema, SchemaRef};
use crate::datasource::datasource::Statistics;
use crate::datasource::{
    create_max_min_accs, get_col_stats, get_statistics_with_limit, FileAndSchema,
    PartitionedFile, TableDescriptor, TableDescriptorBuilder, TableProvider,
};
use crate::error::Result;
use crate::logical_plan::{combine_filters, Expr};
use crate::physical_plan::expressions::{MaxAccumulator, MinAccumulator};
use crate::physical_plan::parquet::ParquetExec;
use crate::physical_plan::{Accumulator, ExecutionPlan};
use crate::scalar::ScalarValue;

/// Table-based representation of a `ParquetFile`.
pub struct ParquetTable {
    /// Descriptor of the table, including schema, files, etc.
    pub desc: Arc<ParquetTableDescriptor>,
    max_partitions: usize,
    enable_pruning: bool,
}

impl ParquetTable {
    /// Attempt to initialize a new `ParquetTable` from a file path.
<<<<<<< HEAD
    pub fn try_new(path: &str, max_concurrency: usize) -> Result<Self> {
        let parquet_exec = ParquetExec::try_from_path(path, None, None, 1, None)?;
        let schema = parquet_exec.schema();
=======
    pub fn try_new(path: impl Into<String>, max_partitions: usize) -> Result<Self> {
        let path = path.into();
        let table_desc = ParquetTableDescriptor::new(path.as_str());
>>>>>>> 7932cb93
        Ok(Self {
            desc: Arc::new(table_desc?),
            max_partitions,
            enable_pruning: true,
        })
    }

    /// Attempt to initialize a new `ParquetTable` from a file path and known schema.
    /// If collect_statistics is `false`, doesn't read files until necessary by scan
    pub fn try_new_with_schema(
        path: impl Into<String>,
        schema: Schema,
        max_partitions: usize,
        collect_statistics: bool,
    ) -> Result<Self> {
        let path = path.into();
        let table_desc = ParquetTableDescriptor::new_with_schema(
            path.as_str(),
            Some(schema),
            collect_statistics,
        );
        Ok(Self {
            desc: Arc::new(table_desc?),
            max_partitions,
            enable_pruning: true,
        })
    }

    /// Attempt to initialize a new `ParquetTable` from a table descriptor.
    pub fn try_new_with_desc(
        desc: Arc<ParquetTableDescriptor>,
        max_partitions: usize,
        enable_pruning: bool,
    ) -> Result<Self> {
        Ok(Self {
            desc,
            max_partitions,
            enable_pruning,
        })
    }

    /// Get the path for the Parquet file(s) represented by this ParquetTable instance
    pub fn path(&self) -> &str {
        &self.desc.descriptor.path
    }

    /// Get parquet pruning option
    pub fn get_enable_pruning(&self) -> bool {
        self.enable_pruning
    }

    /// Set parquet pruning option
    pub fn with_enable_pruning(mut self, enable_pruning: bool) -> Self {
        self.enable_pruning = enable_pruning;
        self
    }
}

impl TableProvider for ParquetTable {
    fn as_any(&self) -> &dyn Any {
        self
    }

    /// Get the schema for this parquet file.
    fn schema(&self) -> SchemaRef {
        self.desc.schema()
    }

    fn supports_filter_pushdown(
        &self,
        _filter: &Expr,
    ) -> Result<TableProviderFilterPushDown> {
        Ok(TableProviderFilterPushDown::Inexact)
    }

    /// Scan the file(s), using the provided projection, and return one BatchIterator per
    /// partition.
    fn scan(
        &self,
        projection: &Option<Vec<usize>>,
        batch_size: usize,
        filters: &[Expr],
        limit: Option<usize>,
    ) -> Result<Arc<dyn ExecutionPlan>> {
        // If enable pruning then combine the filters to build the predicate.
        // If disable pruning then set the predicate to None, thus readers
        // will not prune data based on the statistics.
        let predicate = if self.enable_pruning {
            combine_filters(filters)
        } else {
            None
        };
        Ok(Arc::new(ParquetExec::try_new(
            self.desc.clone(),
            projection.clone(),
            predicate,
<<<<<<< HEAD
            self.max_concurrency,
=======
            limit
                .map(|l| std::cmp::min(l, batch_size))
                .unwrap_or(batch_size),
            self.max_partitions,
>>>>>>> 7932cb93
            limit,
        )?))
    }

    fn statistics(&self) -> Statistics {
        self.desc.statistics()
    }

    fn has_exact_statistics(&self) -> bool {
        true
    }
}

#[derive(Debug, Clone)]
/// Descriptor for a parquet root path
pub struct ParquetTableDescriptor {
    /// metadata for files inside the root path
    pub descriptor: TableDescriptor,
}

impl ParquetTableDescriptor {
    /// Construct a new parquet descriptor for a root path
    pub fn new(root_path: &str) -> Result<Self> {
        let table_desc = Self::build_table_desc(root_path, "parquet", None, true);
        Ok(Self {
            descriptor: table_desc?,
        })
    }

    /// Construct a new parquet descriptor for a root path with known schema
    pub fn new_with_schema(
        root_path: &str,
        schema: Option<Schema>,
        collect_statistics: bool,
    ) -> Result<Self> {
        let table_desc =
            Self::build_table_desc(root_path, "parquet", schema, collect_statistics);
        Ok(Self {
            descriptor: table_desc?,
        })
    }

    /// Get file schema for all parquet files
    pub fn schema(&self) -> SchemaRef {
        self.descriptor.schema.clone()
    }

    /// Get the summary statistics for all parquet files
    pub fn statistics(&self) -> Statistics {
        get_statistics_with_limit(&self.descriptor, None).1
    }

    fn summarize_min_max(
        max_values: &mut Vec<Option<MaxAccumulator>>,
        min_values: &mut Vec<Option<MinAccumulator>>,
        fields: &[Field],
        i: usize,
        stat: &ParquetStatistics,
    ) {
        match stat {
            ParquetStatistics::Boolean(s) => {
                if let DataType::Boolean = fields[i].data_type() {
                    if s.has_min_max_set() {
                        if let Some(max_value) = &mut max_values[i] {
                            match max_value
                                .update(&[ScalarValue::Boolean(Some(*s.max()))])
                            {
                                Ok(_) => {}
                                Err(_) => {
                                    max_values[i] = None;
                                }
                            }
                        }
                        if let Some(min_value) = &mut min_values[i] {
                            match min_value
                                .update(&[ScalarValue::Boolean(Some(*s.min()))])
                            {
                                Ok(_) => {}
                                Err(_) => {
                                    min_values[i] = None;
                                }
                            }
                        }
                    }
                }
            }
            ParquetStatistics::Int32(s) => {
                if let DataType::Int32 = fields[i].data_type() {
                    if s.has_min_max_set() {
                        if let Some(max_value) = &mut max_values[i] {
                            match max_value.update(&[ScalarValue::Int32(Some(*s.max()))])
                            {
                                Ok(_) => {}
                                Err(_) => {
                                    max_values[i] = None;
                                }
                            }
                        }
                        if let Some(min_value) = &mut min_values[i] {
                            match min_value.update(&[ScalarValue::Int32(Some(*s.min()))])
                            {
                                Ok(_) => {}
                                Err(_) => {
                                    min_values[i] = None;
                                }
                            }
                        }
                    }
                }
            }
            ParquetStatistics::Int64(s) => {
                if let DataType::Int64 = fields[i].data_type() {
                    if s.has_min_max_set() {
                        if let Some(max_value) = &mut max_values[i] {
                            match max_value.update(&[ScalarValue::Int64(Some(*s.max()))])
                            {
                                Ok(_) => {}
                                Err(_) => {
                                    max_values[i] = None;
                                }
                            }
                        }
                        if let Some(min_value) = &mut min_values[i] {
                            match min_value.update(&[ScalarValue::Int64(Some(*s.min()))])
                            {
                                Ok(_) => {}
                                Err(_) => {
                                    min_values[i] = None;
                                }
                            }
                        }
                    }
                }
            }
            ParquetStatistics::Float(s) => {
                if let DataType::Float32 = fields[i].data_type() {
                    if s.has_min_max_set() {
                        if let Some(max_value) = &mut max_values[i] {
                            match max_value
                                .update(&[ScalarValue::Float32(Some(*s.max()))])
                            {
                                Ok(_) => {}
                                Err(_) => {
                                    max_values[i] = None;
                                }
                            }
                        }
                        if let Some(min_value) = &mut min_values[i] {
                            match min_value
                                .update(&[ScalarValue::Float32(Some(*s.min()))])
                            {
                                Ok(_) => {}
                                Err(_) => {
                                    min_values[i] = None;
                                }
                            }
                        }
                    }
                }
            }
            ParquetStatistics::Double(s) => {
                if let DataType::Float64 = fields[i].data_type() {
                    if s.has_min_max_set() {
                        if let Some(max_value) = &mut max_values[i] {
                            match max_value
                                .update(&[ScalarValue::Float64(Some(*s.max()))])
                            {
                                Ok(_) => {}
                                Err(_) => {
                                    max_values[i] = None;
                                }
                            }
                        }
                        if let Some(min_value) = &mut min_values[i] {
                            match min_value
                                .update(&[ScalarValue::Float64(Some(*s.min()))])
                            {
                                Ok(_) => {}
                                Err(_) => {
                                    min_values[i] = None;
                                }
                            }
                        }
                    }
                }
            }
            _ => {}
        }
    }
}

impl TableDescriptorBuilder for ParquetTableDescriptor {
    fn file_meta(path: &str) -> Result<FileAndSchema> {
        let file = File::open(path)?;
        let file_reader = Arc::new(SerializedFileReader::new(file)?);
        let mut arrow_reader = ParquetFileArrowReader::new(file_reader);
        let path = path.to_string();
        let schema = arrow_reader.get_schema()?;
        let num_fields = schema.fields().len();
        let fields = schema.fields().to_vec();
        let meta_data = arrow_reader.get_metadata();

        let mut num_rows = 0;
        let mut total_byte_size = 0;
        let mut null_counts = vec![0; num_fields];
        let mut has_statistics = false;

        let (mut max_values, mut min_values) = create_max_min_accs(&schema);

        for row_group_meta in meta_data.row_groups() {
            num_rows += row_group_meta.num_rows();
            total_byte_size += row_group_meta.total_byte_size();

            let columns_null_counts = row_group_meta
                .columns()
                .iter()
                .flat_map(|c| c.statistics().map(|stats| stats.null_count()));

            for (i, cnt) in columns_null_counts.enumerate() {
                null_counts[i] += cnt as usize
            }

            for (i, column) in row_group_meta.columns().iter().enumerate() {
                if let Some(stat) = column.statistics() {
                    has_statistics = true;
                    ParquetTableDescriptor::summarize_min_max(
                        &mut max_values,
                        &mut min_values,
                        &fields,
                        i,
                        stat,
                    )
                }
            }
        }

        let column_stats = if has_statistics {
            Some(get_col_stats(
                &schema,
                null_counts,
                &mut max_values,
                &mut min_values,
            ))
        } else {
            None
        };

        let statistics = Statistics {
            num_rows: Some(num_rows as usize),
            total_byte_size: Some(total_byte_size as usize),
            column_statistics: column_stats,
        };

        Ok(FileAndSchema {
            file: PartitionedFile { path, statistics },
            schema,
        })
    }
}

#[cfg(test)]
mod tests {
    use super::*;
    use arrow::array::*;
    use arrow::record_batch::RecordBatch;
    use futures::StreamExt;

    #[tokio::test]
    async fn read_small_batches() -> Result<()> {
        let table = load_table("alltypes_plain.parquet")?;
        let projection = None;
        let exec = table.scan(&projection, 2, &[], Some(2))?;
        let stream = exec.execute(0).await?;

        let _ = stream
            .map(|batch| {
                let batch = batch.unwrap();
                assert_eq!(11, batch.num_columns());
                assert_eq!(2, batch.num_rows());
            })
            .fold(0, |acc, _| async move { acc + 1i32 })
            .await;

        // test metadata
        assert_eq!(table.statistics().num_rows, Some(8));
        assert_eq!(table.statistics().total_byte_size, Some(671));

        Ok(())
    }

    #[tokio::test]
    async fn read_alltypes_plain_parquet() -> Result<()> {
        let table = load_table("alltypes_plain.parquet")?;

        let x: Vec<String> = table
            .schema()
            .fields()
            .iter()
            .map(|f| format!("{}: {:?}", f.name(), f.data_type()))
            .collect();
        let y = x.join("\n");
        assert_eq!(
            "id: Int32\n\
             bool_col: Boolean\n\
             tinyint_col: Int32\n\
             smallint_col: Int32\n\
             int_col: Int32\n\
             bigint_col: Int64\n\
             float_col: Float32\n\
             double_col: Float64\n\
             date_string_col: Binary\n\
             string_col: Binary\n\
             timestamp_col: Timestamp(Nanosecond, None)",
            y
        );

        let projection = None;
        let batch = get_first_batch(table, &projection).await?;

        assert_eq!(11, batch.num_columns());
        assert_eq!(8, batch.num_rows());

        Ok(())
    }

    #[tokio::test]
    async fn read_bool_alltypes_plain_parquet() -> Result<()> {
        let table = load_table("alltypes_plain.parquet")?;
        let projection = Some(vec![1]);
        let batch = get_first_batch(table, &projection).await?;

        assert_eq!(1, batch.num_columns());
        assert_eq!(8, batch.num_rows());

        let array = batch
            .column(0)
            .as_any()
            .downcast_ref::<BooleanArray>()
            .unwrap();
        let mut values: Vec<bool> = vec![];
        for i in 0..batch.num_rows() {
            values.push(array.value(i));
        }

        assert_eq!(
            "[true, false, true, false, true, false, true, false]",
            format!("{:?}", values)
        );

        Ok(())
    }

    #[tokio::test]
    async fn read_i32_alltypes_plain_parquet() -> Result<()> {
        let table = load_table("alltypes_plain.parquet")?;
        let projection = Some(vec![0]);
        let batch = get_first_batch(table, &projection).await?;

        assert_eq!(1, batch.num_columns());
        assert_eq!(8, batch.num_rows());

        let array = batch
            .column(0)
            .as_any()
            .downcast_ref::<Int32Array>()
            .unwrap();
        let mut values: Vec<i32> = vec![];
        for i in 0..batch.num_rows() {
            values.push(array.value(i));
        }

        assert_eq!("[4, 5, 6, 7, 2, 3, 0, 1]", format!("{:?}", values));

        Ok(())
    }

    #[tokio::test]
    async fn read_i96_alltypes_plain_parquet() -> Result<()> {
        let table = load_table("alltypes_plain.parquet")?;
        let projection = Some(vec![10]);
        let batch = get_first_batch(table, &projection).await?;

        assert_eq!(1, batch.num_columns());
        assert_eq!(8, batch.num_rows());

        let array = batch
            .column(0)
            .as_any()
            .downcast_ref::<Int64Array>()
            .unwrap();
        let mut values: Vec<i64> = vec![];
        for i in 0..batch.num_rows() {
            values.push(array.value(i));
        }

        assert_eq!("[1235865600000000000, 1235865660000000000, 1238544000000000000, 1238544060000000000, 1233446400000000000, 1233446460000000000, 1230768000000000000, 1230768060000000000]", format!("{:?}", values));

        Ok(())
    }

    #[tokio::test]
    async fn read_f32_alltypes_plain_parquet() -> Result<()> {
        let table = load_table("alltypes_plain.parquet")?;
        let projection = Some(vec![6]);
        let batch = get_first_batch(table, &projection).await?;

        assert_eq!(1, batch.num_columns());
        assert_eq!(8, batch.num_rows());

        let array = batch
            .column(0)
            .as_any()
            .downcast_ref::<Float32Array>()
            .unwrap();
        let mut values: Vec<f32> = vec![];
        for i in 0..batch.num_rows() {
            values.push(array.value(i));
        }

        assert_eq!(
            "[0.0, 1.1, 0.0, 1.1, 0.0, 1.1, 0.0, 1.1]",
            format!("{:?}", values)
        );

        Ok(())
    }

    #[tokio::test]
    async fn read_f64_alltypes_plain_parquet() -> Result<()> {
        let table = load_table("alltypes_plain.parquet")?;
        let projection = Some(vec![7]);
        let batch = get_first_batch(table, &projection).await?;

        assert_eq!(1, batch.num_columns());
        assert_eq!(8, batch.num_rows());

        let array = batch
            .column(0)
            .as_any()
            .downcast_ref::<Float64Array>()
            .unwrap();
        let mut values: Vec<f64> = vec![];
        for i in 0..batch.num_rows() {
            values.push(array.value(i));
        }

        assert_eq!(
            "[0.0, 10.1, 0.0, 10.1, 0.0, 10.1, 0.0, 10.1]",
            format!("{:?}", values)
        );

        Ok(())
    }

    #[tokio::test]
    async fn read_binary_alltypes_plain_parquet() -> Result<()> {
        let table = load_table("alltypes_plain.parquet")?;
        let projection = Some(vec![9]);
        let batch = get_first_batch(table, &projection).await?;

        assert_eq!(1, batch.num_columns());
        assert_eq!(8, batch.num_rows());

        let array = batch
            .column(0)
            .as_any()
            .downcast_ref::<BinaryArray<i32>>()
            .unwrap();
        let mut values: Vec<&str> = vec![];
        for i in 0..batch.num_rows() {
            values.push(std::str::from_utf8(array.value(i)).unwrap());
        }

        assert_eq!(
            "[\"0\", \"1\", \"0\", \"1\", \"0\", \"1\", \"0\", \"1\"]",
            format!("{:?}", values)
        );

        Ok(())
    }

    fn load_table(name: &str) -> Result<Arc<dyn TableProvider>> {
        let testdata = crate::test_util::parquet_test_data();
        let filename = format!("{}/{}", testdata, name);
        let table = ParquetTable::try_new(&filename, 2)?;
        Ok(Arc::new(table))
    }

    async fn get_first_batch(
        table: Arc<dyn TableProvider>,
        projection: &Option<Vec<usize>>,
    ) -> Result<RecordBatch> {
        let exec = table.scan(projection, 1024, &[], None)?;
        let mut it = exec.execute(0).await?;
        it.next()
            .await
            .expect("should have received at least one batch")
            .map_err(|e| e.into())
    }

    #[test]
    fn combine_zero_filters() {
        let result = combine_filters(&[]);
        assert_eq!(result, None);
    }

    #[test]
    fn combine_one_filter() {
        use crate::logical_plan::{binary_expr, col, lit, Operator};
        let filter = binary_expr(col("c1"), Operator::Lt, lit(1));
        let result = combine_filters(&[filter.clone()]);
        assert_eq!(result, Some(filter));
    }

    #[test]
    fn combine_multiple_filters() {
        use crate::logical_plan::{and, binary_expr, col, lit, Operator};
        let filter1 = binary_expr(col("c1"), Operator::Lt, lit(1));
        let filter2 = binary_expr(col("c2"), Operator::Lt, lit(2));
        let filter3 = binary_expr(col("c3"), Operator::Lt, lit(3));
        let result =
            combine_filters(&[filter1.clone(), filter2.clone(), filter3.clone()]);
        assert_eq!(result, Some(and(and(filter1, filter2), filter3)));
    }
}<|MERGE_RESOLUTION|>--- conflicted
+++ resolved
@@ -50,15 +50,9 @@
 
 impl ParquetTable {
     /// Attempt to initialize a new `ParquetTable` from a file path.
-<<<<<<< HEAD
-    pub fn try_new(path: &str, max_concurrency: usize) -> Result<Self> {
-        let parquet_exec = ParquetExec::try_from_path(path, None, None, 1, None)?;
-        let schema = parquet_exec.schema();
-=======
     pub fn try_new(path: impl Into<String>, max_partitions: usize) -> Result<Self> {
         let path = path.into();
         let table_desc = ParquetTableDescriptor::new(path.as_str());
->>>>>>> 7932cb93
         Ok(Self {
             desc: Arc::new(table_desc?),
             max_partitions,
@@ -155,14 +149,10 @@
             self.desc.clone(),
             projection.clone(),
             predicate,
-<<<<<<< HEAD
-            self.max_concurrency,
-=======
             limit
                 .map(|l| std::cmp::min(l, batch_size))
                 .unwrap_or(batch_size),
             self.max_partitions,
->>>>>>> 7932cb93
             limit,
         )?))
     }
