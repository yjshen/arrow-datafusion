--- conflicted
+++ resolved
@@ -51,24 +51,14 @@
         2 => {
             let values = downcast_string_arg!(args[0], "string", T);
             let regex = downcast_string_arg!(args[1], "pattern", T);
-<<<<<<< HEAD
             Ok(regexp_matches(values, regex, None).map(|x| Arc::new(x) as Arc<dyn Array>)?)
-        },
-=======
-            compute::regexp_match(values, regex, None).map_err(DataFusionError::ArrowError)
-        }
->>>>>>> e1cfa418
+        }
         3 => {
             let values = downcast_string_arg!(args[0], "string", T);
             let regex = downcast_string_arg!(args[1], "pattern", T);
             let flags = Some(downcast_string_arg!(args[2], "flags", T));
-<<<<<<< HEAD
             Ok(regexp_matches(values, regex, flags).map(|x| Arc::new(x) as Arc<dyn Array>)?)
-        },
-=======
-            compute::regexp_match(values, regex,  flags).map_err(DataFusionError::ArrowError)
-        }
->>>>>>> e1cfa418
+        }
         other => Err(DataFusionError::Internal(format!(
             "regexp_match was called with {} arguments. It requires at least 2 and at most 3.",
             other
@@ -189,7 +179,6 @@
     }
 }
 
-<<<<<<< HEAD
 /// Extract all groups matched by a regular expression for a given String array.
 pub fn regexp_matches<O: Offset>(
     array: &Utf8Array<O>,
@@ -323,11 +312,7 @@
 
         assert_eq!(expected, result);
         Ok(())
-=======
-#[cfg(test)]
-mod tests {
-    use super::*;
-    use arrow::array::*;
+    }
 
     #[test]
     fn test_case_sensitive_regexp_match() {
@@ -376,6 +361,5 @@
                 .unwrap();
 
         assert_eq!(re.as_ref(), &expected);
->>>>>>> e1cfa418
     }
 }