// Licensed to the Apache Software Foundation (ASF) under one
// or more contributor license agreements.  See the NOTICE file
// distributed with this work for additional information
// regarding copyright ownership.  The ASF licenses this file
// to you under the Apache License, Version 2.0 (the
// "License"); you may not use this file except in compliance
// with the License.  You may obtain a copy of the License at
//
//   http://www.apache.org/licenses/LICENSE-2.0
//
// Unless required by applicable law or agreed to in writing,
// software distributed under the License is distributed on an
// "AS IS" BASIS, WITHOUT WARRANTIES OR CONDITIONS OF ANY
// KIND, either express or implied.  See the License for the
// specific language governing permissions and limitations
// under the License.

//! Execution plan for reading CSV files

use futures::StreamExt;
use tokio::{
    sync::mpsc::{channel, Receiver, Sender},
    task,
};
use tokio_stream::wrappers::ReceiverStream;

use arrow::datatypes::{Schema, SchemaRef};
use arrow::error::{ArrowError, Result as ArrowResult};
use arrow::io::csv::read;
use arrow::record_batch::RecordBatch;

use futures::Stream;
use std::any::Any;
use std::io::Read;
use std::sync::Arc;
use std::sync::Mutex;
use std::task::{Context, Poll};

<<<<<<< HEAD
use crate::error::{DataFusionError, Result};
use crate::physical_plan::{
    common, source::Source, DisplayFormatType, ExecutionPlan, Partitioning,
};

use super::{RecordBatchStream, SendableRecordBatchStream};
=======
use super::{
    DisplayFormatType, RecordBatchStream, SendableRecordBatchStream, Statistics,
};
>>>>>>> 6402200c
use async_trait::async_trait;

/// CSV file read option
#[derive(Copy, Clone)]
pub struct CsvReadOptions<'a> {
    /// Does the CSV file have a header?
    ///
    /// If schema inference is run on a file with no headers, default column names
    /// are created.
    pub has_header: bool,
    /// An optional column delimiter. Defaults to `b','`.
    pub delimiter: u8,
    /// An optional schema representing the CSV files. If None, CSV reader will try to infer it
    /// based on data in file.
    pub schema: Option<&'a Schema>,
    /// Max number of rows to read from CSV files for schema inference if needed. Defaults to 1000.
    pub schema_infer_max_records: usize,
    /// File extension; only files with this extension are selected for data input.
    /// Defaults to ".csv".
    pub file_extension: &'a str,
}

impl<'a> CsvReadOptions<'a> {
    /// Create a CSV read option with default presets
    pub fn new() -> Self {
        Self {
            has_header: true,
            schema: None,
            schema_infer_max_records: 1000,
            delimiter: b',',
            file_extension: ".csv",
        }
    }

    /// Configure has_header setting
    pub fn has_header(mut self, has_header: bool) -> Self {
        self.has_header = has_header;
        self
    }

    /// Specify delimiter to use for CSV read
    pub fn delimiter(mut self, delimiter: u8) -> Self {
        self.delimiter = delimiter;
        self
    }

    /// Specify the file extension for CSV file selection
    pub fn file_extension(mut self, file_extension: &'a str) -> Self {
        self.file_extension = file_extension;
        self
    }

    /// Configure delimiter setting with Option, None value will be ignored
    pub fn delimiter_option(mut self, delimiter: Option<u8>) -> Self {
        if let Some(d) = delimiter {
            self.delimiter = d;
        }
        self
    }

    /// Specify schema to use for CSV read
    pub fn schema(mut self, schema: &'a Schema) -> Self {
        self.schema = Some(schema);
        self
    }

    /// Configure number of max records to read for schema inference
    pub fn schema_infer_max_records(mut self, max_records: usize) -> Self {
        self.schema_infer_max_records = max_records;
        self
    }
}

/// Execution plan for scanning a CSV file
#[derive(Debug, Clone)]
pub struct CsvExec {
    /// Where the data comes from.
    source: Source,
    /// Schema representing the CSV file
    schema: SchemaRef,
    /// Does the CSV file have a header?
    has_header: bool,
    /// An optional column delimiter. Defaults to `b','`
    delimiter: Option<u8>,
    /// File extension
    file_extension: String,
    /// Optional projection for which columns to load
    projection: Option<Vec<usize>>,
    /// Schema after the projection has been applied
    projected_schema: SchemaRef,
    /// Batch size
    batch_size: usize,
    /// Limit in nr. of rows
    limit: Option<usize>,
}

/// Infer schema from a list of CSV files by reading through first n records
/// with `max_read_records` controlling the maximum number of records to read.
///
/// Files will be read in the given order untill n records have been reached.
///
/// If `max_read_records` is not set, all files will be read fully to infer the schema.
pub fn infer_schema_from_files(
    files: &[String],
    delimiter: u8,
    max_read_records: Option<usize>,
    has_header: bool,
) -> Result<Schema> {
    let mut schemas = vec![];
    let mut records_to_read = max_read_records.unwrap_or(std::usize::MAX);

    for fname in files.iter() {
        let mut reader = read::ReaderBuilder::new()
            .delimiter(delimiter)
            .has_headers(has_header)
            .from_path(fname)
            .map_err(ArrowError::from_external_error)?;

        let schema = read::infer_schema(
            &mut reader,
            Some(records_to_read),
            has_header,
            &read::infer,
        )?;

        schemas.push(schema);
        records_to_read -= records_to_read;
        if records_to_read == 0 {
            break;
        }
    }

    Ok(Schema::try_merge(schemas)?)
}

impl CsvExec {
    /// Create a new execution plan for reading a set of CSV files
    pub fn try_new(
        path: &str,
        options: CsvReadOptions,
        projection: Option<Vec<usize>>,
        batch_size: usize,
        limit: Option<usize>,
    ) -> Result<Self> {
        let file_extension = String::from(options.file_extension);

        let filenames = common::build_file_list(path, file_extension.as_str())?;
        if filenames.is_empty() {
            return Err(DataFusionError::Execution(format!(
                "No files found at {path} with file extension {file_extension}",
                path = path,
                file_extension = file_extension.as_str()
            )));
        }

        let schema = match options.schema {
            Some(s) => s.clone(),
            None => CsvExec::try_infer_schema(&filenames, &options)?,
        };

        let projected_schema = match &projection {
            None => schema.clone(),
            Some(p) => Schema::new(p.iter().map(|i| schema.field(*i).clone()).collect()),
        };

        Ok(Self {
            source: Source::PartitionedFiles {
                path: path.to_string(),
                filenames,
            },
            schema: Arc::new(schema),
            has_header: options.has_header,
            delimiter: Some(options.delimiter),
            file_extension,
            projection,
            projected_schema: Arc::new(projected_schema),
            batch_size,
            limit,
        })
    }
    /// Create a new execution plan for reading from a reader
    pub fn try_new_from_reader(
        reader: impl Read + Send + Sync + 'static,
        options: CsvReadOptions,
        projection: Option<Vec<usize>>,
        batch_size: usize,
        limit: Option<usize>,
    ) -> Result<Self> {
        let schema = match options.schema {
            Some(s) => s.clone(),
            None => {
                return Err(DataFusionError::Execution(
                    "The schema must be provided in options when reading from a reader"
                        .to_string(),
                ));
            }
        };

        let projected_schema = match &projection {
            None => schema.clone(),
            Some(p) => Schema::new(p.iter().map(|i| schema.field(*i).clone()).collect()),
        };

        Ok(Self {
            source: Source::Reader(Mutex::new(Some(Box::new(reader)))),
            schema: Arc::new(schema),
            has_header: options.has_header,
            delimiter: Some(options.delimiter),
            file_extension: String::new(),
            projection,
            projected_schema: Arc::new(projected_schema),
            batch_size,
            limit,
        })
    }

    /// Path to directory containing partitioned CSV files with the same schema
    pub fn path(&self) -> &str {
        self.source.path()
    }

    /// The individual files under path
    pub fn filenames(&self) -> &[String] {
        self.source.filenames()
    }

    /// Does the CSV file have a header?
    pub fn has_header(&self) -> bool {
        self.has_header
    }

    /// An optional column delimiter. Defaults to `b','`
    pub fn delimiter(&self) -> Option<&u8> {
        self.delimiter.as_ref()
    }

    /// File extension
    pub fn file_extension(&self) -> &str {
        &self.file_extension
    }

    /// Get the schema of the CSV file
    pub fn file_schema(&self) -> SchemaRef {
        self.schema.clone()
    }

    /// Optional projection for which columns to load
    pub fn projection(&self) -> Option<&Vec<usize>> {
        self.projection.as_ref()
    }

    /// Batch size
    pub fn batch_size(&self) -> usize {
        self.batch_size
    }

    /// Limit
    pub fn limit(&self) -> Option<usize> {
        self.limit
    }

    /// Infer schema for given CSV dataset
    pub fn try_infer_schema(
        filenames: &[String],
        options: &CsvReadOptions,
    ) -> Result<Schema> {
        infer_schema_from_files(
            filenames,
            options.delimiter,
            Some(options.schema_infer_max_records),
            options.has_header,
        )
    }
}

type Payload = ArrowResult<RecordBatch>;

fn producer_task<R: Read>(
    reader: R,
    response_tx: Sender<Payload>,
    limit: usize,
    batch_size: usize,
    delimiter: u8,
    has_header: bool,
    projection: &[usize],
    schema: Arc<Schema>,
) -> Result<()> {
    let mut reader = read::ReaderBuilder::new()
        .delimiter(delimiter)
        .has_headers(has_header)
        .from_reader(reader);

    let mut current_read = 0;
    let mut rows = vec![read::ByteRecord::default(); batch_size];
    while current_read < limit {
        let batch_size = batch_size.min(limit - current_read);
        let rows_read = read::read_rows(&mut reader, 0, &mut rows[..batch_size])?;
        current_read += rows_read;

        let batch = deserialize(&rows[..rows_read], projection, schema.clone());
        response_tx
            .blocking_send(batch)
            .map_err(|x| DataFusionError::Execution(format!("{}", x)))?;
        if rows_read < batch_size {
            break;
        }
    }
    Ok(())
}

// CPU-intensive task
fn deserialize(
    rows: &[read::ByteRecord],
    projection: &[usize],
    schema: SchemaRef,
) -> ArrowResult<RecordBatch> {
    read::deserialize_batch(
        rows,
        schema.fields(),
        Some(projection),
        0,
        read::deserialize_column,
    )
}

#[async_trait]
impl ExecutionPlan for CsvExec {
    /// Return a reference to Any that can be used for downcasting
    fn as_any(&self) -> &dyn Any {
        self
    }

    /// Get the schema for this execution plan
    fn schema(&self) -> SchemaRef {
        self.projected_schema.clone()
    }

    /// Get the output partitioning of this plan
    fn output_partitioning(&self) -> Partitioning {
        Partitioning::UnknownPartitioning(match &self.source {
            Source::PartitionedFiles { filenames, .. } => filenames.len(),
            Source::Reader(_) => 1,
        })
    }

    fn children(&self) -> Vec<Arc<dyn ExecutionPlan>> {
        // this is a leaf node and has no children
        vec![]
    }

    fn with_new_children(
        &self,
        children: Vec<Arc<dyn ExecutionPlan>>,
    ) -> Result<Arc<dyn ExecutionPlan>> {
        if children.is_empty() {
            Ok(Arc::new(self.clone()))
        } else {
            Err(DataFusionError::Internal(format!(
                "Children cannot be replaced in {:?}",
                self
            )))
        }
    }

    async fn execute(&self, partition: usize) -> Result<SendableRecordBatchStream> {
        let limit = self.limit.unwrap_or(usize::MAX);
        let batch_size = self.batch_size;
        let delimiter = self.delimiter.unwrap_or(b","[0]);
        let has_header = self.has_header;

        let projection = match &self.projection {
            Some(p) => p.clone(),
            None => (0..self.schema.fields().len()).collect(),
        };
        let schema = self.schema.clone();

        match &self.source {
            Source::PartitionedFiles { filenames, .. } => {
                let path = filenames[partition].clone();

                let (response_tx, response_rx): (Sender<Payload>, Receiver<Payload>) =
                    channel(2);

                task::spawn_blocking(move || {
                    let reader = std::fs::File::open(path).unwrap();
                    producer_task(
                        reader,
                        response_tx,
                        limit,
                        batch_size,
                        delimiter,
                        has_header,
                        &projection,
                        schema,
                    )
                    .unwrap()
                });

                Ok(Box::pin(CsvStream::new(
                    self.schema.clone(),
                    ReceiverStream::new(response_rx),
                )))
            }
            Source::Reader(reader) => {
                let (response_tx, response_rx): (Sender<Payload>, Receiver<Payload>) =
                    channel(2);

                if let Some(reader) = reader.lock().unwrap().take() {
                    task::spawn_blocking(move || {
                        producer_task(
                            reader,
                            response_tx,
                            limit,
                            batch_size,
                            delimiter,
                            has_header,
                            &projection,
                            schema,
                        )
                        .unwrap()
                    });

                    Ok(Box::pin(CsvStream::new(
                        self.schema.clone(),
                        ReceiverStream::new(response_rx),
                    )))
                } else {
                    Err(DataFusionError::Execution(
                        "Error reading CSV: Data can only be read a single time when the source is a reader"
                            .to_string(),
                    ))
                }
            }
        }
    }

    fn fmt_as(
        &self,
        t: DisplayFormatType,
        f: &mut std::fmt::Formatter,
    ) -> std::fmt::Result {
        match t {
            DisplayFormatType::Default => {
                write!(
                    f,
                    "CsvExec: source={}, has_header={}",
                    self.source, self.has_header
                )
            }
        }
    }

    fn statistics(&self) -> Statistics {
        // TODO stats: handle statistics
        Statistics::default()
    }
}

/// Iterator over batches
struct CsvStream {
    schema: SchemaRef,
    receiver: ReceiverStream<Payload>,
}
impl CsvStream {
    /// Create an iterator for a CSV file
    pub fn new(schema: SchemaRef, receiver: ReceiverStream<Payload>) -> Self {
        Self { schema, receiver }
    }
}

impl Stream for CsvStream {
    type Item = ArrowResult<RecordBatch>;

    fn poll_next(
        mut self: std::pin::Pin<&mut Self>,
        cx: &mut Context<'_>,
    ) -> Poll<Option<Self::Item>> {
        self.receiver.poll_next_unpin(cx)
    }
}

impl RecordBatchStream for CsvStream {
    /// Get the schema
    fn schema(&self) -> SchemaRef {
        self.schema.clone()
    }
}

#[cfg(test)]
mod tests {
    use super::*;
    use crate::test::aggr_test_schema;
    use futures::StreamExt;

    #[tokio::test]
    async fn csv_exec_with_projection() -> Result<()> {
        let schema = aggr_test_schema();
        let testdata = crate::test_util::arrow_test_data();
        let filename = "aggregate_test_100.csv";
        let path = format!("{}/csv/{}", testdata, filename);
        let csv = CsvExec::try_new(
            &path,
            CsvReadOptions::new().schema(&schema),
            Some(vec![0, 2, 4]),
            1024,
            None,
        )?;
        assert_eq!(13, csv.schema.fields().len());
        assert_eq!(3, csv.projected_schema.fields().len());
        assert_eq!(13, csv.file_schema().fields().len());
        assert_eq!(3, csv.schema().fields().len());
        let mut stream = csv.execute(0).await?;
        let batch = stream.next().await.unwrap()?;
        assert_eq!(3, batch.num_columns());
        let batch_schema = batch.schema();
        assert_eq!(3, batch_schema.fields().len());
        assert_eq!("c1", batch_schema.field(0).name());
        assert_eq!("c3", batch_schema.field(1).name());
        assert_eq!("c5", batch_schema.field(2).name());
        Ok(())
    }

    #[tokio::test]
    async fn csv_exec_without_projection() -> Result<()> {
        let schema = aggr_test_schema();
        let testdata = crate::test_util::arrow_test_data();
        let filename = "aggregate_test_100.csv";
        let path = format!("{}/csv/{}", testdata, filename);
        let csv = CsvExec::try_new(
            &path,
            CsvReadOptions::new().schema(&schema),
            None,
            1024,
            None,
        )?;
        assert_eq!(13, csv.schema.fields().len());
        assert_eq!(13, csv.projected_schema.fields().len());
        assert_eq!(13, csv.file_schema().fields().len());
        assert_eq!(13, csv.schema().fields().len());
        let mut it = csv.execute(0).await?;
        let batch = it.next().await.unwrap()?;
        assert_eq!(13, batch.num_columns());
        let batch_schema = batch.schema();
        assert_eq!(13, batch_schema.fields().len());
        assert_eq!("c1", batch_schema.field(0).name());
        assert_eq!("c2", batch_schema.field(1).name());
        assert_eq!("c3", batch_schema.field(2).name());
        Ok(())
    }

    #[tokio::test]
    async fn csv_exec_with_reader() -> Result<()> {
        let schema = aggr_test_schema();
        let testdata = crate::test_util::arrow_test_data();
        let filename = "aggregate_test_100.csv";
        let path = format!("{}/csv/{}", testdata, filename);
        let buf = std::fs::read(path).unwrap();
        let rdr = std::io::Cursor::new(buf);
        let csv = CsvExec::try_new_from_reader(
            rdr,
            CsvReadOptions::new().schema(&schema),
            Some(vec![0, 2, 4]),
            1024,
            None,
        )?;
        assert_eq!(13, csv.schema.fields().len());
        assert_eq!(3, csv.projected_schema.fields().len());
        assert_eq!(13, csv.file_schema().fields().len());
        assert_eq!(3, csv.schema().fields().len());
        let mut stream = csv.execute(0).await?;
        let batch = stream.next().await.unwrap()?;
        assert_eq!(3, batch.num_columns());
        let batch_schema = batch.schema();
        assert_eq!(3, batch_schema.fields().len());
        assert_eq!("c1", batch_schema.field(0).name());
        assert_eq!("c3", batch_schema.field(1).name());
        assert_eq!("c5", batch_schema.field(2).name());
        Ok(())
    }
}<|MERGE_RESOLUTION|>--- conflicted
+++ resolved
@@ -17,6 +17,10 @@
 
 //! Execution plan for reading CSV files
 
+use crate::error::{DataFusionError, Result};
+use crate::physical_plan::ExecutionPlan;
+use crate::physical_plan::{common, source::Source, Partitioning};
+use arrow::io::csv;
 use futures::StreamExt;
 use tokio::{
     sync::mpsc::{channel, Receiver, Sender},
@@ -26,7 +30,6 @@
 
 use arrow::datatypes::{Schema, SchemaRef};
 use arrow::error::{ArrowError, Result as ArrowResult};
-use arrow::io::csv::read;
 use arrow::record_batch::RecordBatch;
 
 use futures::Stream;
@@ -36,18 +39,9 @@
 use std::sync::Mutex;
 use std::task::{Context, Poll};
 
-<<<<<<< HEAD
-use crate::error::{DataFusionError, Result};
-use crate::physical_plan::{
-    common, source::Source, DisplayFormatType, ExecutionPlan, Partitioning,
-};
-
-use super::{RecordBatchStream, SendableRecordBatchStream};
-=======
 use super::{
     DisplayFormatType, RecordBatchStream, SendableRecordBatchStream, Statistics,
 };
->>>>>>> 6402200c
 use async_trait::async_trait;
 
 /// CSV file read option
@@ -160,17 +154,17 @@
     let mut records_to_read = max_read_records.unwrap_or(std::usize::MAX);
 
     for fname in files.iter() {
-        let mut reader = read::ReaderBuilder::new()
+        let mut reader = csv::read::ReaderBuilder::new()
             .delimiter(delimiter)
             .has_headers(has_header)
             .from_path(fname)
             .map_err(ArrowError::from_external_error)?;
 
-        let schema = read::infer_schema(
+        let schema = csv::read::infer_schema(
             &mut reader,
             Some(records_to_read),
             has_header,
-            &read::infer,
+            &csv::read::infer,
         )?;
 
         schemas.push(schema);
@@ -314,12 +308,12 @@
         filenames: &[String],
         options: &CsvReadOptions,
     ) -> Result<Schema> {
-        infer_schema_from_files(
+        Ok(infer_schema_from_files(
             filenames,
             options.delimiter,
             Some(options.schema_infer_max_records),
             options.has_header,
-        )
+        )?)
     }
 }
 
@@ -335,16 +329,16 @@
     projection: &[usize],
     schema: Arc<Schema>,
 ) -> Result<()> {
-    let mut reader = read::ReaderBuilder::new()
+    let mut reader = csv::read::ReaderBuilder::new()
         .delimiter(delimiter)
         .has_headers(has_header)
         .from_reader(reader);
 
     let mut current_read = 0;
-    let mut rows = vec![read::ByteRecord::default(); batch_size];
+    let mut rows = vec![csv::read::ByteRecord::default(); batch_size];
     while current_read < limit {
         let batch_size = batch_size.min(limit - current_read);
-        let rows_read = read::read_rows(&mut reader, 0, &mut rows[..batch_size])?;
+        let rows_read = csv::read::read_rows(&mut reader, 0, &mut rows[..batch_size])?;
         current_read += rows_read;
 
         let batch = deserialize(&rows[..rows_read], projection, schema.clone());
@@ -360,16 +354,16 @@
 
 // CPU-intensive task
 fn deserialize(
-    rows: &[read::ByteRecord],
+    rows: &[csv::read::ByteRecord],
     projection: &[usize],
     schema: SchemaRef,
 ) -> ArrowResult<RecordBatch> {
-    read::deserialize_batch(
+    csv::read::deserialize_batch(
         rows,
         schema.fields(),
         Some(projection),
         0,
-        read::deserialize_column,
+        csv::read::deserialize_column,
     )
 }
 
@@ -451,11 +445,16 @@
                     ReceiverStream::new(response_rx),
                 )))
             }
-            Source::Reader(reader) => {
-                let (response_tx, response_rx): (Sender<Payload>, Receiver<Payload>) =
-                    channel(2);
-
-                if let Some(reader) = reader.lock().unwrap().take() {
+            Source::Reader(rdr) => {
+                if partition != 0 {
+                    Err(DataFusionError::Internal(
+                        "Only partition 0 is valid when CSV comes from a reader"
+                            .to_string(),
+                    ))
+                } else if let Some(reader) = rdr.lock().unwrap().take() {
+                    let (response_tx, response_rx): (Sender<Payload>, Receiver<Payload>) =
+                        channel(2);
+
                     task::spawn_blocking(move || {
                         producer_task(
                             reader,
